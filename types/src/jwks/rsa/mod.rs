// Copyright © Aptos Foundation

use crate::{keyless::Claims, move_any::AsMoveAny, move_utils::as_move_value::AsMoveValue};
use anyhow::{anyhow, bail, ensure, Result};
use aptos_crypto::poseidon_bn254;
use base64::URL_SAFE_NO_PAD;
use jsonwebtoken::{Algorithm, DecodingKey, TokenData, Validation};
use move_core_types::value::{MoveStruct, MoveValue};
use serde::{Deserialize, Serialize};

/// Move type `0x1::jwks::RSA_JWK` in rust.
/// See its doc in Move for more details.
#[allow(non_camel_case_types)]
#[derive(Clone, Debug, PartialEq, Eq, Serialize, Deserialize)]
pub struct RSA_JWK {
    pub kid: String,
    pub kty: String,
    pub alg: String,
    pub e: String,
    pub n: String,
}

impl RSA_JWK {
    /// The circuit-supported RSA modulus size.
    pub const RSA_MODULUS_BYTES: usize = 256;

    /// Make an `RSA_JWK` from `kty="RSA", alg="RS256", e="AQAB"` (a popular setting)
    /// and caller-specified `kid` and `n`.
    pub fn new_256_aqab(kid: &str, n: &str) -> Self {
        Self {
            kid: kid.to_string(),
            kty: "RSA".to_string(),
            alg: "RS256".to_string(),
            e: "AQAB".to_string(),
            n: n.to_string(),
        }
    }

    pub fn new_from_strs(kid: &str, kty: &str, alg: &str, e: &str, n: &str) -> Self {
        Self {
            kid: kid.to_string(),
            kty: kty.to_string(),
            alg: alg.to_string(),
            e: e.to_string(),
            n: n.to_string(),
        }
    }

    pub fn verify_signature(&self, jwt_token: &str) -> Result<TokenData<Claims>> {
        let mut validation = Validation::new(Algorithm::RS256);
        validation.validate_exp = false;
        let key = &DecodingKey::from_rsa_components(&self.n, &self.e)?;
        let claims = jsonwebtoken::decode::<Claims>(jwt_token, key, &validation)?;
        Ok(claims)
    }

    pub fn id(&self) -> Vec<u8> {
        self.kid.as_bytes().to_vec()
    }

<<<<<<< HEAD
    // TODO(oidb): Move this to aptos-crypto so other services can use this
    pub fn poseidon_hash_of_modulus(&self) -> Result<ark_bn254::Fr> {
=======
    // TODO(keyless): Move this to aptos-crypto so other services can use this
    pub fn to_poseidon_scalar(&self) -> Result<ark_bn254::Fr> {
>>>>>>> f4cc5b89
        let mut modulus = base64::decode_config(&self.n, URL_SAFE_NO_PAD)?;
        // The circuit only supports RSA256
        if modulus.len() != Self::RSA_MODULUS_BYTES {
            bail!(
                "Wrong modulus size, must be {} bytes",
                Self::RSA_MODULUS_BYTES
            );
        }

        // This is done to match the circuit, which requires the modulus in a verify specific format
        // due to how RSA verification is implemented
        modulus.reverse();

        let mut scalars = modulus
            .chunks(24) // Pack 3 64 bit limbs per scalar, so chunk into 24 bytes per scalar
            .map(|chunk| {
                poseidon_bn254::pack_bytes_to_one_scalar(chunk).expect("chunk converts to scalar")
            })
            .collect::<Vec<ark_bn254::Fr>>();
        scalars.push(ark_bn254::Fr::from(Self::RSA_MODULUS_BYTES as i32));
        poseidon_bn254::hash_scalars(scalars)
    }
}

impl AsMoveAny for RSA_JWK {
    const MOVE_TYPE_NAME: &'static str = "0x1::jwks::RSA_JWK";
}

impl TryFrom<&serde_json::Value> for RSA_JWK {
    type Error = anyhow::Error;

    fn try_from(json_value: &serde_json::Value) -> Result<Self, Self::Error> {
        let kty = json_value
            .get("kty")
            .ok_or_else(|| anyhow!("Field `kty` not found"))?
            .as_str()
            .ok_or_else(|| anyhow!("Field `kty` is not a string"))?
            .to_string();

        ensure!(
            kty.as_str() == "RSA",
            "json to rsa jwk conversion failed with incorrect kty"
        );

        let ret = Self {
            kty,
            kid: json_value
                .get("kid")
                .ok_or_else(|| anyhow!("Field `kid` not found"))?
                .as_str()
                .ok_or_else(|| anyhow!("Field `kid` is not a string"))?
                .to_string(),
            alg: json_value
                .get("alg")
                .ok_or_else(|| anyhow!("Field `alg` not found"))?
                .as_str()
                .ok_or_else(|| anyhow!("Field `alg` is not a string"))?
                .to_string(),
            e: json_value
                .get("e")
                .ok_or_else(|| anyhow!("Field `e` not found"))?
                .as_str()
                .ok_or_else(|| anyhow!("Field `e` is not a string"))?
                .to_string(),
            n: json_value
                .get("n")
                .ok_or_else(|| anyhow!("Field `n` not found"))?
                .as_str()
                .ok_or_else(|| anyhow!("Field `n` is not a string"))?
                .to_string(),
        };

        Ok(ret)
    }
}

impl AsMoveValue for RSA_JWK {
    fn as_move_value(&self) -> MoveValue {
        MoveValue::Struct(MoveStruct::Runtime(vec![
            self.kid.as_move_value(),
            self.kty.as_move_value(),
            self.alg.as_move_value(),
            self.e.as_move_value(),
            self.n.as_move_value(),
        ]))
    }
}

#[cfg(test)]
mod tests;<|MERGE_RESOLUTION|>--- conflicted
+++ resolved
@@ -58,13 +58,8 @@
         self.kid.as_bytes().to_vec()
     }
 
-<<<<<<< HEAD
-    // TODO(oidb): Move this to aptos-crypto so other services can use this
-    pub fn poseidon_hash_of_modulus(&self) -> Result<ark_bn254::Fr> {
-=======
     // TODO(keyless): Move this to aptos-crypto so other services can use this
     pub fn to_poseidon_scalar(&self) -> Result<ark_bn254::Fr> {
->>>>>>> f4cc5b89
         let mut modulus = base64::decode_config(&self.n, URL_SAFE_NO_PAD)?;
         // The circuit only supports RSA256
         if modulus.len() != Self::RSA_MODULUS_BYTES {
