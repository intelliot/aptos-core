// Copyright © Aptos Foundation
// SPDX-License-Identifier: Apache-2.0

use super::{publishing::publish_util::Package, ReliableTransactionSubmitter};
use crate::{
    create_account_transaction, publishing::publish_util::PackageHandler, RootAccountHandle,
    TransactionGenerator, TransactionGeneratorCreator,
};
use aptos_logger::info;
use aptos_sdk::{
    transaction_builder::TransactionFactory,
    types::{transaction::SignedTransaction, LocalAccount},
};
use async_trait::async_trait;
use rand::{rngs::StdRng, seq::SliceRandom, SeedableRng};
use std::sync::Arc;

// Fn + Send + Sync, as it will be called from multiple threads simultaneously
// if you need any coordination, use Arc<RwLock<X>> fields
pub type TransactionGeneratorWorker = dyn Fn(
        &LocalAccount,
        &Package,
        &LocalAccount,
        &TransactionFactory,
        &mut StdRng,
    ) -> Vec<SignedTransaction>
    + Send
    + Sync;

#[async_trait]
pub trait UserModuleTransactionGenerator: Sync + Send {
    /// Called for each instance of the module we publish,
    /// if any additional transactions are needed to setup the package.
    /// For example, if we need to create an NFT collection, or otherwise
    /// call directly additional initialization of the module.
    fn initialize_package(
        &mut self,
        package: &Package,
        publisher: &mut LocalAccount,
        txn_factory: &TransactionFactory,
        rng: &mut StdRng,
    ) -> Vec<SignedTransaction>;

    /// Create TransactionGeneratorWorker function, which will be called
    /// to generate transactions to submit.
    /// TransactionGeneratorWorker will be called from multiple threads simultaneously.
    /// if you need any coordination, use Arc<RwLock<X>> fields
    /// If you need to send any additional initialization transactions
    /// (like creating and funding additional accounts), you can do so by using provided txn_executor
    async fn create_generator_fn(
<<<<<<< HEAD
        &mut self,
        root_account: &mut LocalAccount,
=======
        &self,
        root_account: &dyn RootAccountHandle,
>>>>>>> 03c275ee
        txn_factory: &TransactionFactory,
        txn_executor: &dyn ReliableTransactionSubmitter,
        rng: &mut StdRng,
    ) -> Arc<TransactionGeneratorWorker>;
}

pub struct CustomModulesDelegationGenerator {
    rng: StdRng,
    txn_factory: TransactionFactory,
    packages: Arc<Vec<(Package, LocalAccount)>>,
    txn_generator: Arc<TransactionGeneratorWorker>,
}

impl CustomModulesDelegationGenerator {
    pub fn new(
        rng: StdRng,
        txn_factory: TransactionFactory,
        packages: Arc<Vec<(Package, LocalAccount)>>,
        txn_generator: Arc<TransactionGeneratorWorker>,
    ) -> Self {
        Self {
            rng,
            txn_factory,
            packages,
            txn_generator,
        }
    }
}

impl TransactionGenerator for CustomModulesDelegationGenerator {
    fn generate_transactions(
        &mut self,
        account: &LocalAccount,
        _num_to_create: usize,
    ) -> Vec<SignedTransaction> {
        let mut all_requests = Vec::with_capacity(self.packages.len());

        for (package, publisher) in self.packages.iter() {
            let mut requests = (self.txn_generator)(
                account,
                package,
                publisher,
                &self.txn_factory,
                &mut self.rng,
            );
            all_requests.append(&mut requests);
        }
        // for _ in 0..num_to_create {
        //     let (package, publisher) = self.packages.choose(&mut self.rng).unwrap();
        //     let mut requests = (self.txn_generator)(
        //         account,
        //         package,
        //         publisher,
        //         &self.txn_factory,
        //         &mut self.rng,
        //     );
        //     all_requests.append(&mut requests);
        //     // if let Some(request) = request {
        //     //     all_requests.push(request);
        //     // }
        // }
        all_requests
    }
}

pub struct CustomModulesDelegationGeneratorCreator {
    txn_factory: TransactionFactory,
    packages: Arc<Vec<(Package, LocalAccount)>>,
    txn_generator: Arc<TransactionGeneratorWorker>,
}

impl CustomModulesDelegationGeneratorCreator {
    #[allow(dead_code)]
    pub fn new_raw(
        txn_factory: TransactionFactory,
        packages: Arc<Vec<(Package, LocalAccount)>>,
        txn_generator: Arc<TransactionGeneratorWorker>,
    ) -> Self {
        Self {
            txn_factory,
            packages,
            txn_generator,
        }
    }

    pub async fn new(
        txn_factory: TransactionFactory,
        init_txn_factory: TransactionFactory,
        root_account: &dyn RootAccountHandle,
        txn_executor: &dyn ReliableTransactionSubmitter,
        num_modules: usize,
        package_name: &str,
        workload: &mut dyn UserModuleTransactionGenerator,
    ) -> Self {
        let mut packages = Self::publish_package(
            init_txn_factory.clone(),
            root_account,
            txn_executor,
            num_modules,
            package_name,
            None,
        )
        .await;
        let worker = Self::create_worker(
            init_txn_factory,
            root_account,
            txn_executor,
            &mut packages,
            workload,
        )
        .await;
        Self {
            txn_factory,
            packages: Arc::new(packages),
            txn_generator: worker,
        }
    }

    pub async fn create_worker(
        init_txn_factory: TransactionFactory,
        root_account: &dyn RootAccountHandle,
        txn_executor: &dyn ReliableTransactionSubmitter,
        packages: &mut Vec<(Package, LocalAccount)>,
        workload: &mut dyn UserModuleTransactionGenerator,
    ) -> Arc<TransactionGeneratorWorker> {
        let mut rng = StdRng::from_entropy();
        let mut requests_initialize = Vec::with_capacity(packages.len());

        for (package, publisher) in packages.iter_mut() {
            requests_initialize.append(&mut workload.initialize_package(
                package,
                publisher,
                &init_txn_factory,
                &mut rng,
            ));
        }

        if !requests_initialize.is_empty() {
            info!(
                "Initializing workload with {} transactions",
                requests_initialize.len()
            );
            txn_executor
                .execute_transactions(&requests_initialize)
                .await
                .unwrap();
        }

        info!("Done preparing workload for {} packages", packages.len());

        workload
            .create_generator_fn(root_account, &init_txn_factory, txn_executor, &mut rng)
            .await
    }

    pub async fn publish_package(
        init_txn_factory: TransactionFactory,
        root_account: &dyn RootAccountHandle,
        txn_executor: &dyn ReliableTransactionSubmitter,
        num_modules: usize,
        package_name: &str,
        publisher_balance: Option<u64>,
    ) -> Vec<(Package, LocalAccount)> {
        let mut rng = StdRng::from_entropy();
        let mut requests_create = Vec::with_capacity(num_modules);
        let mut requests_publish = Vec::with_capacity(num_modules);
        let mut package_handler = PackageHandler::new(package_name);
        let mut packages = Vec::new();

        let publisher_balance = publisher_balance.unwrap_or(
            2 * init_txn_factory.get_gas_unit_price() * init_txn_factory.get_max_gas_amount(),
        );
        let total_funds = (num_modules as u64) * publisher_balance;
        root_account
            .approve_funds(total_funds, "funding publishers")
            .await;

        for _i in 0..num_modules {
            let publisher = LocalAccount::generate(&mut rng);
            let publisher_address = publisher.address();
            requests_create.push(create_account_transaction(
                root_account.get_root_account(),
                publisher_address,
                &init_txn_factory,
                publisher_balance,
            ));

            let package = package_handler.pick_package(&mut rng, publisher.address());

            requests_publish.push(publisher.sign_with_transaction_builder(
                init_txn_factory.payload(package.publish_transaction_payload()),
            ));

            packages.push((package, publisher));
        }
        info!("Creating {} publisher accounts", requests_create.len());
        txn_executor
            .execute_transactions(&requests_create)
            .await
            .unwrap();

        info!("Publishing {} packages", requests_publish.len());
        txn_executor
            .execute_transactions(&requests_publish)
            .await
            .unwrap();

        info!("Done publishing {} packages", packages.len());

        packages
    }
}

impl TransactionGeneratorCreator for CustomModulesDelegationGeneratorCreator {
    fn create_transaction_generator(&self) -> Box<dyn TransactionGenerator> {
        Box::new(CustomModulesDelegationGenerator::new(
            StdRng::from_entropy(),
            self.txn_factory.clone(),
            self.packages.clone(),
            self.txn_generator.clone(),
        ))
    }
}<|MERGE_RESOLUTION|>--- conflicted
+++ resolved
@@ -48,13 +48,8 @@
     /// If you need to send any additional initialization transactions
     /// (like creating and funding additional accounts), you can do so by using provided txn_executor
     async fn create_generator_fn(
-<<<<<<< HEAD
-        &mut self,
-        root_account: &mut LocalAccount,
-=======
         &self,
         root_account: &dyn RootAccountHandle,
->>>>>>> 03c275ee
         txn_factory: &TransactionFactory,
         txn_executor: &dyn ReliableTransactionSubmitter,
         rng: &mut StdRng,
