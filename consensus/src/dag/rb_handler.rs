--- conflicted
+++ resolved
@@ -1,20 +1,12 @@
 // Copyright © Aptos Foundation
 // SPDX-License-Identifier: Apache-2.0
 
-<<<<<<< HEAD
+use super::{dag_store::DagStore, health::HealthBackoff};
 use crate::{
     counters,
     dag::{
         dag_fetcher::TFetchRequester,
         dag_network::RpcHandler,
-        dag_store::Dag,
-=======
-use super::{dag_store::DagStore, health::HealthBackoff};
-use crate::{
-    dag::{
-        dag_fetcher::TFetchRequester,
-        dag_network::RpcHandler,
->>>>>>> 0f46f191
         errors::NodeBroadcastHandleError,
         observability::{
             logging::{LogEvent, LogSchema},
@@ -24,10 +16,7 @@
         types::{Node, NodeCertificate, Vote},
         NodeId,
     },
-<<<<<<< HEAD
-=======
     util::is_vtxn_expected,
->>>>>>> 0f46f191
 };
 use anyhow::{bail, ensure};
 use aptos_config::config::DagPayloadConfig;
@@ -58,10 +47,7 @@
     payload_config: DagPayloadConfig,
     vtxn_config: ValidatorTxnConfig,
     features: Features,
-<<<<<<< HEAD
-=======
     health_backoff: HealthBackoff,
->>>>>>> 0f46f191
 }
 
 impl NodeBroadcastHandler {
@@ -74,10 +60,7 @@
         payload_config: DagPayloadConfig,
         vtxn_config: ValidatorTxnConfig,
         features: Features,
-<<<<<<< HEAD
-=======
         health_backoff: HealthBackoff,
->>>>>>> 0f46f191
     ) -> Self {
         let epoch = epoch_state.epoch;
         let votes_by_round_peer = read_votes_from_storage(&storage, epoch);
@@ -93,10 +76,7 @@
             payload_config,
             vtxn_config,
             features,
-<<<<<<< HEAD
-=======
             health_backoff,
->>>>>>> 0f46f191
         }
     }
 
