// Copyright © Aptos Foundation
// Parts of the project are originally copyright © Meta Platforms, Inc.
// SPDX-License-Identifier: Apache-2.0

use crate::{
    block_storage::{
        pending_blocks::PendingBlocks,
        tracing::{observe_block, BlockStage},
        BlockStore,
    },
    consensus_observer::publisher::ConsensusPublisher,
    counters,
    dag::{DagBootstrapper, DagCommitSigner, StorageAdapter},
    error::{error_kind, DbError},
    liveness::{
        cached_proposer_election::CachedProposerElection,
        leader_reputation::{
            extract_epoch_to_proposers, AptosDBBackend, LeaderReputation,
            ProposerAndVoterHeuristic, ReputationHeuristic,
        },
        proposal_generator::{
            ChainHealthBackoffConfig, PipelineBackpressureConfig, ProposalGenerator,
        },
        proposer_election::ProposerElection,
        rotating_proposer_election::{choose_leader, RotatingProposer},
        round_proposer_election::RoundProposer,
        round_state::{ExponentialTimeInterval, RoundState},
    },
    logging::{LogEvent, LogSchema},
    metrics_safety_rules::MetricsSafetyRules,
    monitor,
    network::{
        IncomingBatchRetrievalRequest, IncomingBlockRetrievalRequest, IncomingDAGRequest,
        IncomingRandGenRequest, IncomingRpcRequest, NetworkReceivers, NetworkSender,
    },
    network_interface::{ConsensusMsg, ConsensusNetworkClient},
    payload_client::{
        mixed::MixedPayloadClient, user::quorum_store_client::QuorumStoreClient, PayloadClient,
    },
    payload_manager::{DirectMempoolPayloadManager, TPayloadManager},
    persistent_liveness_storage::{LedgerRecoveryData, PersistentLivenessStorage, RecoveryData},
    pipeline::execution_client::TExecutionClient,
    quorum_store::{
        quorum_store_builder::{DirectMempoolInnerBuilder, InnerBuilder, QuorumStoreBuilder},
        quorum_store_coordinator::CoordinatorCommand,
        quorum_store_db::QuorumStoreStorage,
    },
    rand::rand_gen::{
        storage::interface::RandStorage,
        types::{AugmentedData, RandConfig},
    },
    recovery_manager::RecoveryManager,
    round_manager::{RoundManager, UnverifiedEvent, VerifiedEvent},
    util::time_service::TimeService,
};
use anyhow::{anyhow, bail, ensure, Context};
use aptos_bounded_executor::BoundedExecutor;
use aptos_channels::{aptos_channel, message_queues::QueueStyle};
use aptos_config::config::{
    ConsensusConfig, DagConsensusConfig, ExecutionConfig, NodeConfig, QcAggregatorType,
};
use aptos_consensus_types::{
    common::{Author, Round},
    delayed_qc_msg::DelayedQcMsg,
    epoch_retrieval::EpochRetrievalRequest,
    proof_of_store::ProofCache,
    utils::PayloadTxnsSize,
};
use aptos_crypto::bls12381::PrivateKey;
use aptos_dkg::{
    pvss::{traits::Transcript, Player},
    weighted_vuf::traits::WeightedVUF,
};
use aptos_event_notifications::ReconfigNotificationListener;
<<<<<<< HEAD
use aptos_global_constants::CONSENSUS_KEY;
use aptos_infallible::{duration_since_epoch, Mutex, RwLock};
=======
use aptos_infallible::{duration_since_epoch, Mutex};
>>>>>>> cf7e840b
use aptos_logger::prelude::*;
use aptos_mempool::QuorumStoreRequest;
use aptos_network::{application::interface::NetworkClient, protocols::network::Event};
use aptos_safety_rules::{safety_rules_manager, PersistentSafetyStorage, SafetyRulesManager};
use aptos_types::{
    account_address::AccountAddress,
    dkg::{real_dkg::maybe_dk_from_bls_sk, DKGState, DKGTrait, DefaultDKG},
    epoch_change::EpochChangeProof,
    epoch_state::EpochState,
    jwks::SupportedOIDCProviders,
    on_chain_config::{
        Features, LeaderReputationType, OnChainConfigPayload, OnChainConfigProvider,
        OnChainConsensusConfig, OnChainExecutionConfig, OnChainJWKConsensusConfig,
        OnChainRandomnessConfig, ProposerElectionType, RandomnessConfigMoveStruct,
        RandomnessConfigSeqNum, ValidatorSet,
    },
    randomness::{RandKeys, WvufPP, WVUF},
    validator_signer::ValidatorSigner,
    validator_verifier::ValidatorVerifier,
};
use aptos_validator_transaction_pool::VTxnPoolState;
use aptos_vm_validator::vm_validator::{PooledVMValidator, TransactionValidation};
use dashmap::DashMap;
use fail::fail_point;
use futures::{
    channel::{
        mpsc,
        mpsc::{unbounded, Sender, UnboundedSender},
        oneshot,
    },
    SinkExt, StreamExt,
};
use itertools::Itertools;
use mini_moka::sync::Cache;
use rand::{prelude::StdRng, thread_rng, SeedableRng};
use std::{
    cmp::Ordering,
    collections::HashMap,
    hash::Hash,
    mem::{discriminant, Discriminant},
    sync::Arc,
    time::Duration,
};

/// Range of rounds (window) that we might be calling proposer election
/// functions with at any given time, in addition to the proposer history length.
const PROPOSER_ELECTION_CACHING_WINDOW_ADDITION: usize = 3;
/// Number of rounds we expect storage to be ahead of the proposer round,
/// used for fetching data from DB.
const PROPOSER_ROUND_BEHIND_STORAGE_BUFFER: usize = 10;

#[allow(clippy::large_enum_variant)]
pub enum LivenessStorageData {
    FullRecoveryData(RecoveryData),
    PartialRecoveryData(LedgerRecoveryData),
}

// Manager the components that shared across epoch and spawn per-epoch RoundManager with
// epoch-specific input.
pub struct EpochManager<P: OnChainConfigProvider> {
    author: Author,
    config: ConsensusConfig,
    #[allow(unused)]
    execution_config: ExecutionConfig,
    randomness_override_seq_num: u64,
    time_service: Arc<dyn TimeService>,
    self_sender: aptos_channels::UnboundedSender<Event<ConsensusMsg>>,
    network_sender: ConsensusNetworkClient<NetworkClient<ConsensusMsg>>,
    timeout_sender: aptos_channels::Sender<Round>,
    quorum_store_enabled: bool,
    quorum_store_to_mempool_sender: Sender<QuorumStoreRequest>,
    execution_client: Arc<dyn TExecutionClient>,
    storage: Arc<dyn PersistentLivenessStorage>,
    safety_rules_manager: SafetyRulesManager,
    vtxn_pool: VTxnPoolState,
    reconfig_events: ReconfigNotificationListener<P>,
    // channels to rand manager
    rand_manager_msg_tx: Option<aptos_channel::Sender<AccountAddress, IncomingRandGenRequest>>,
    // channels to round manager
    round_manager_tx: Option<
        aptos_channel::Sender<(Author, Discriminant<VerifiedEvent>), (Author, VerifiedEvent)>,
    >,
    buffered_proposal_tx: Option<aptos_channel::Sender<Author, VerifiedEvent>>,
    round_manager_close_tx: Option<oneshot::Sender<oneshot::Sender<()>>>,
    epoch_state: Option<Arc<EpochState>>,
    block_retrieval_tx:
        Option<aptos_channel::Sender<AccountAddress, IncomingBlockRetrievalRequest>>,
    quorum_store_msg_tx: Option<aptos_channel::Sender<AccountAddress, VerifiedEvent>>,
    quorum_store_coordinator_tx: Option<Sender<CoordinatorCommand>>,
    quorum_store_storage: Arc<dyn QuorumStoreStorage>,
    batch_retrieval_tx:
        Option<aptos_channel::Sender<AccountAddress, IncomingBatchRetrievalRequest>>,
    bounded_executor: BoundedExecutor,
    // recovery_mode is set to true when the recovery manager is spawned
    recovery_mode: bool,

    aptos_time_service: aptos_time_service::TimeService,
    dag_rpc_tx: Option<aptos_channel::Sender<AccountAddress, IncomingDAGRequest>>,
    dag_shutdown_tx: Option<oneshot::Sender<oneshot::Sender<()>>>,
    dag_config: DagConsensusConfig,
    payload_manager: Arc<dyn TPayloadManager>,
    rand_storage: Arc<dyn RandStorage<AugmentedData>>,
    proof_cache: ProofCache,
    consensus_publisher: Option<Arc<ConsensusPublisher>>,
    pending_blocks: Arc<Mutex<PendingBlocks>>,
<<<<<<< HEAD
    validator: Arc<RwLock<PooledVMValidator>>,
=======
    key_storage: PersistentSafetyStorage,
>>>>>>> cf7e840b
}

impl<P: OnChainConfigProvider> EpochManager<P> {
    #[allow(clippy::too_many_arguments, clippy::unwrap_used)]
    pub(crate) fn new(
        node_config: &NodeConfig,
        time_service: Arc<dyn TimeService>,
        self_sender: aptos_channels::UnboundedSender<Event<ConsensusMsg>>,
        network_sender: ConsensusNetworkClient<NetworkClient<ConsensusMsg>>,
        timeout_sender: aptos_channels::Sender<Round>,
        quorum_store_to_mempool_sender: Sender<QuorumStoreRequest>,
        execution_client: Arc<dyn TExecutionClient>,
        storage: Arc<dyn PersistentLivenessStorage>,
        quorum_store_storage: Arc<dyn QuorumStoreStorage>,
        reconfig_events: ReconfigNotificationListener<P>,
        bounded_executor: BoundedExecutor,
        aptos_time_service: aptos_time_service::TimeService,
        vtxn_pool: VTxnPoolState,
        rand_storage: Arc<dyn RandStorage<AugmentedData>>,
        consensus_publisher: Option<Arc<ConsensusPublisher>>,
        validator: Arc<RwLock<PooledVMValidator>>,
    ) -> Self {
        let author = node_config.validator_network.as_ref().unwrap().peer_id();
        let config = node_config.consensus.clone();
        let execution_config = node_config.execution.clone();
        let dag_config = node_config.dag_consensus.clone();
        let sr_config = &node_config.consensus.safety_rules;
        let safety_rules_manager = SafetyRulesManager::new(sr_config);
        let key_storage = safety_rules_manager::storage(sr_config);
        Self {
            author,
            config,
            execution_config,
            randomness_override_seq_num: node_config.randomness_override_seq_num,
            time_service,
            self_sender,
            network_sender,
            timeout_sender,
            // This default value is updated at epoch start
            quorum_store_enabled: false,
            quorum_store_to_mempool_sender,
            execution_client,
            storage,
            safety_rules_manager,
            vtxn_pool,
            reconfig_events,
            rand_manager_msg_tx: None,
            round_manager_tx: None,
            round_manager_close_tx: None,
            buffered_proposal_tx: None,
            epoch_state: None,
            block_retrieval_tx: None,
            quorum_store_msg_tx: None,
            quorum_store_coordinator_tx: None,
            quorum_store_storage,
            batch_retrieval_tx: None,
            bounded_executor,
            recovery_mode: false,
            dag_rpc_tx: None,
            dag_shutdown_tx: None,
            aptos_time_service,
            dag_config,
            payload_manager: Arc::new(DirectMempoolPayloadManager::new()),
            rand_storage,
            proof_cache: Cache::builder()
                .max_capacity(node_config.consensus.proof_cache_capacity)
                .initial_capacity(1_000)
                .time_to_live(Duration::from_secs(20))
                .build(),
            consensus_publisher,
            pending_blocks: Arc::new(Mutex::new(PendingBlocks::new())),
<<<<<<< HEAD
            validator,
=======
            key_storage,
>>>>>>> cf7e840b
        }
    }

    fn epoch_state(&self) -> &EpochState {
        self.epoch_state
            .as_ref()
            .expect("EpochManager not started yet")
    }

    fn epoch(&self) -> u64 {
        self.epoch_state().epoch
    }

    fn create_round_state(
        &self,
        time_service: Arc<dyn TimeService>,
        timeout_sender: aptos_channels::Sender<Round>,
        delayed_qc_tx: UnboundedSender<DelayedQcMsg>,
        qc_aggregator_type: QcAggregatorType,
    ) -> RoundState {
        let time_interval = Box::new(ExponentialTimeInterval::new(
            Duration::from_millis(self.config.round_initial_timeout_ms),
            self.config.round_timeout_backoff_exponent_base,
            self.config.round_timeout_backoff_max_exponent,
        ));
        RoundState::new(
            time_interval,
            time_service,
            timeout_sender,
            delayed_qc_tx,
            qc_aggregator_type,
        )
    }

    /// Create a proposer election handler based on proposers
    fn create_proposer_election(
        &self,
        epoch_state: &EpochState,
        onchain_config: &OnChainConsensusConfig,
    ) -> Arc<dyn ProposerElection + Send + Sync> {
        let proposers = epoch_state
            .verifier
            .get_ordered_account_addresses_iter()
            .collect::<Vec<_>>();
        match &onchain_config.proposer_election_type() {
            ProposerElectionType::RotatingProposer(contiguous_rounds) => {
                Arc::new(RotatingProposer::new(proposers, *contiguous_rounds))
            },
            // We don't really have a fixed proposer!
            ProposerElectionType::FixedProposer(contiguous_rounds) => {
                let proposer = choose_leader(proposers);
                Arc::new(RotatingProposer::new(vec![proposer], *contiguous_rounds))
            },
            ProposerElectionType::LeaderReputation(leader_reputation_type) => {
                let (
                    heuristic,
                    window_size,
                    weight_by_voting_power,
                    use_history_from_previous_epoch_max_count,
                ) = match &leader_reputation_type {
                    LeaderReputationType::ProposerAndVoter(proposer_and_voter_config)
                    | LeaderReputationType::ProposerAndVoterV2(proposer_and_voter_config) => {
                        let proposer_window_size = proposers.len()
                            * proposer_and_voter_config.proposer_window_num_validators_multiplier;
                        let voter_window_size = proposers.len()
                            * proposer_and_voter_config.voter_window_num_validators_multiplier;
                        let heuristic: Box<dyn ReputationHeuristic> =
                            Box::new(ProposerAndVoterHeuristic::new(
                                self.author,
                                proposer_and_voter_config.active_weight,
                                proposer_and_voter_config.inactive_weight,
                                proposer_and_voter_config.failed_weight,
                                proposer_and_voter_config.failure_threshold_percent,
                                voter_window_size,
                                proposer_window_size,
                                leader_reputation_type.use_reputation_window_from_stale_end(),
                            ));
                        (
                            heuristic,
                            std::cmp::max(proposer_window_size, voter_window_size),
                            proposer_and_voter_config.weight_by_voting_power,
                            proposer_and_voter_config.use_history_from_previous_epoch_max_count,
                        )
                    },
                };

                let seek_len = onchain_config.leader_reputation_exclude_round() as usize
                    + onchain_config.max_failed_authors_to_store()
                    + PROPOSER_ROUND_BEHIND_STORAGE_BUFFER;

                let backend = Arc::new(AptosDBBackend::new(
                    window_size,
                    seek_len,
                    self.storage.aptos_db(),
                ));
                let voting_powers: Vec<_> = if weight_by_voting_power {
                    proposers
                        .iter()
                        .map(|p| {
                            epoch_state
                                .verifier
                                .get_voting_power(p)
                                .expect("INVARIANT VIOLATION: proposer not in verifier set")
                        })
                        .collect()
                } else {
                    vec![1; proposers.len()]
                };

                let epoch_to_proposers = self.extract_epoch_proposers(
                    epoch_state,
                    use_history_from_previous_epoch_max_count,
                    proposers,
                    (window_size + seek_len) as u64,
                );

                info!(
                    "Starting epoch {}: proposers across epochs for leader election: {:?}",
                    epoch_state.epoch,
                    epoch_to_proposers
                        .iter()
                        .map(|(epoch, proposers)| (epoch, proposers.len()))
                        .sorted()
                        .collect::<Vec<_>>()
                );

                let proposer_election = Box::new(LeaderReputation::new(
                    epoch_state.epoch,
                    epoch_to_proposers,
                    voting_powers,
                    backend,
                    heuristic,
                    onchain_config.leader_reputation_exclude_round(),
                    leader_reputation_type.use_root_hash_for_seed(),
                    self.config.window_for_chain_health,
                ));
                // LeaderReputation is not cheap, so we can cache the amount of rounds round_manager needs.
                Arc::new(CachedProposerElection::new(
                    epoch_state.epoch,
                    proposer_election,
                    onchain_config.max_failed_authors_to_store()
                        + PROPOSER_ELECTION_CACHING_WINDOW_ADDITION,
                ))
            },
            ProposerElectionType::RoundProposer(round_proposers) => {
                // Hardcoded to the first proposer
                let default_proposer = proposers
                    .first()
                    .expect("INVARIANT VIOLATION: proposers is empty");
                Arc::new(RoundProposer::new(
                    round_proposers.clone(),
                    *default_proposer,
                ))
            },
        }
    }

    fn extract_epoch_proposers(
        &self,
        epoch_state: &EpochState,
        use_history_from_previous_epoch_max_count: u32,
        proposers: Vec<AccountAddress>,
        needed_rounds: u64,
    ) -> HashMap<u64, Vec<AccountAddress>> {
        // Genesis is epoch=0
        // First block (after genesis) is epoch=1, and is the only block in that epoch.
        // It has no votes, so we skip it unless we are in epoch 1, as otherwise it will
        // skew leader elections for exclude_round number of rounds.
        let first_epoch_to_consider = std::cmp::max(
            if epoch_state.epoch == 1 { 1 } else { 2 },
            epoch_state
                .epoch
                .saturating_sub(use_history_from_previous_epoch_max_count as u64),
        );
        // If we are considering beyond the current epoch, we need to fetch validators for those epochs
        if epoch_state.epoch > first_epoch_to_consider {
            self.storage
                .aptos_db()
                .get_epoch_ending_ledger_infos(first_epoch_to_consider - 1, epoch_state.epoch)
                .map_err(Into::into)
                .and_then(|proof| {
                    ensure!(
                        proof.ledger_info_with_sigs.len() as u64
                            == (epoch_state.epoch - (first_epoch_to_consider - 1))
                    );
                    extract_epoch_to_proposers(proof, epoch_state.epoch, &proposers, needed_rounds)
                })
                .unwrap_or_else(|err| {
                    error!(
                        "Couldn't create leader reputation with history across epochs, {:?}",
                        err
                    );
                    HashMap::from([(epoch_state.epoch, proposers)])
                })
        } else {
            HashMap::from([(epoch_state.epoch, proposers)])
        }
    }

    fn process_epoch_retrieval(
        &mut self,
        request: EpochRetrievalRequest,
        peer_id: AccountAddress,
    ) -> anyhow::Result<()> {
        debug!(
            LogSchema::new(LogEvent::ReceiveEpochRetrieval)
                .remote_peer(peer_id)
                .epoch(self.epoch()),
            "[EpochManager] receive {}", request,
        );
        let proof = self
            .storage
            .aptos_db()
            .get_epoch_ending_ledger_infos(request.start_epoch, request.end_epoch)
            .map_err(DbError::from)
            .context("[EpochManager] Failed to get epoch proof")?;
        let msg = ConsensusMsg::EpochChangeProof(Box::new(proof));
        if let Err(err) = self.network_sender.send_to(peer_id, msg) {
            warn!(
                "[EpochManager] Failed to send epoch proof to {}, with error: {:?}",
                peer_id, err,
            );
        }
        Ok(())
    }

    fn process_different_epoch(
        &mut self,
        different_epoch: u64,
        peer_id: AccountAddress,
    ) -> anyhow::Result<()> {
        debug!(
            LogSchema::new(LogEvent::ReceiveMessageFromDifferentEpoch)
                .remote_peer(peer_id)
                .epoch(self.epoch()),
            remote_epoch = different_epoch,
        );
        match different_epoch.cmp(&self.epoch()) {
            Ordering::Less => {
                if self
                    .epoch_state()
                    .verifier
                    .get_voting_power(&self.author)
                    .is_some()
                {
                    // Ignore message from lower epoch if we're part of the validator set, the node would eventually see messages from
                    // higher epoch and request a proof
                    sample!(
                        SampleRate::Duration(Duration::from_secs(1)),
                        debug!("Discard message from lower epoch {} from {}", different_epoch, peer_id);
                    );
                    Ok(())
                } else {
                    // reply back the epoch change proof if we're not part of the validator set since we won't broadcast
                    // timeout in this epoch
                    monitor!(
                        "process_epoch_retrieval",
                        self.process_epoch_retrieval(
                            EpochRetrievalRequest {
                                start_epoch: different_epoch,
                                end_epoch: self.epoch(),
                            },
                            peer_id
                        )
                    )
                }
            },
            // We request proof to join higher epoch
            Ordering::Greater => {
                let request = EpochRetrievalRequest {
                    start_epoch: self.epoch(),
                    end_epoch: different_epoch,
                };
                let msg = ConsensusMsg::EpochRetrievalRequest(Box::new(request));
                if let Err(err) = self.network_sender.send_to(peer_id, msg) {
                    warn!(
                        "[EpochManager] Failed to send epoch retrieval to {}, {:?}",
                        peer_id, err
                    );
                    counters::EPOCH_MANAGER_ISSUES_DETAILS
                        .with_label_values(&["failed_to_send_epoch_retrieval"])
                        .inc();
                }

                Ok(())
            },
            Ordering::Equal => {
                bail!("[EpochManager] Same epoch should not come to process_different_epoch");
            },
        }
    }

    async fn initiate_new_epoch(&mut self, proof: EpochChangeProof) -> anyhow::Result<()> {
        let ledger_info = proof
            .verify(self.epoch_state())
            .context("[EpochManager] Invalid EpochChangeProof")?;
        info!(
            LogSchema::new(LogEvent::NewEpoch).epoch(ledger_info.ledger_info().next_block_epoch()),
            "Received verified epoch change",
        );

        // shutdown existing processor first to avoid race condition with state sync.
        self.shutdown_current_processor().await;
        *self.pending_blocks.lock() = PendingBlocks::new();
        // make sure storage is on this ledger_info too, it should be no-op if it's already committed
        // panic if this doesn't succeed since the current processors are already shutdown.
        self.execution_client
            .sync_to(ledger_info.clone())
            .await
            .context(format!(
                "[EpochManager] State sync to new epoch {}",
                ledger_info
            ))
            .expect("Failed to sync to new epoch");

        monitor!("reconfig", self.await_reconfig_notification().await);
        Ok(())
    }

    fn spawn_block_retrieval_task(
        &mut self,
        epoch: u64,
        block_store: Arc<BlockStore>,
        max_blocks_allowed: u64,
    ) {
        let (request_tx, mut request_rx) = aptos_channel::new::<_, IncomingBlockRetrievalRequest>(
            QueueStyle::KLAST,
            10,
            Some(&counters::BLOCK_RETRIEVAL_TASK_MSGS),
        );
        let task = async move {
            info!(epoch = epoch, "Block retrieval task starts");
            while let Some(request) = request_rx.next().await {
                if request.req.num_blocks() > max_blocks_allowed {
                    warn!(
                        "Ignore block retrieval with too many blocks: {}",
                        request.req.num_blocks()
                    );
                    continue;
                }
                if let Err(e) = monitor!(
                    "process_block_retrieval",
                    block_store.process_block_retrieval(request).await
                ) {
                    warn!(epoch = epoch, error = ?e, kind = error_kind(&e));
                }
            }
            info!(epoch = epoch, "Block retrieval task stops");
        };
        self.block_retrieval_tx = Some(request_tx);
        tokio::spawn(task);
    }

    async fn shutdown_current_processor(&mut self) {
        if let Some(close_tx) = self.round_manager_close_tx.take() {
            // Release the previous RoundManager, especially the SafetyRule client
            let (ack_tx, ack_rx) = oneshot::channel();
            close_tx
                .send(ack_tx)
                .expect("[EpochManager] Fail to drop round manager");
            ack_rx
                .await
                .expect("[EpochManager] Fail to drop round manager");
        }
        self.round_manager_tx = None;

        if let Some(close_tx) = self.dag_shutdown_tx.take() {
            // Release the previous RoundManager, especially the SafetyRule client
            let (ack_tx, ack_rx) = oneshot::channel();
            close_tx
                .send(ack_tx)
                .expect("[EpochManager] Fail to drop DAG bootstrapper");
            ack_rx
                .await
                .expect("[EpochManager] Fail to drop DAG bootstrapper");
        }
        self.dag_shutdown_tx = None;

        // Shutdown the previous rand manager
        self.rand_manager_msg_tx = None;

        // Shutdown the previous buffer manager, to release the SafetyRule client
        self.execution_client.end_epoch().await;

        // Shutdown the block retrieval task by dropping the sender
        self.block_retrieval_tx = None;
        self.batch_retrieval_tx = None;

        if let Some(mut quorum_store_coordinator_tx) = self.quorum_store_coordinator_tx.take() {
            let (ack_tx, ack_rx) = oneshot::channel();
            quorum_store_coordinator_tx
                .send(CoordinatorCommand::Shutdown(ack_tx))
                .await
                .expect("Could not send shutdown indicator to QuorumStore");
            ack_rx.await.expect("Failed to stop QuorumStore");
        }
    }

    async fn start_recovery_manager(
        &mut self,
        ledger_data: LedgerRecoveryData,
        onchain_consensus_config: OnChainConsensusConfig,
        epoch_state: Arc<EpochState>,
        network_sender: Arc<NetworkSender>,
    ) {
        let (recovery_manager_tx, recovery_manager_rx) = aptos_channel::new(
            QueueStyle::KLAST,
            10,
            Some(&counters::ROUND_MANAGER_CHANNEL_MSGS),
        );
        self.round_manager_tx = Some(recovery_manager_tx);
        let (close_tx, close_rx) = oneshot::channel();
        self.round_manager_close_tx = Some(close_tx);
        let recovery_manager = RecoveryManager::new(
            epoch_state,
            network_sender,
            self.storage.clone(),
            self.execution_client.clone(),
            ledger_data.committed_round(),
            self.config
                .max_blocks_per_sending_request(onchain_consensus_config.quorum_store_enabled()),
            self.payload_manager.clone(),
            onchain_consensus_config.order_vote_enabled(),
            self.pending_blocks.clone(),
        );
        tokio::spawn(recovery_manager.start(recovery_manager_rx, close_rx));
    }

    async fn init_payload_provider(
        &mut self,
        epoch_state: &EpochState,
        network_sender: NetworkSender,
        consensus_config: &OnChainConsensusConfig,
    ) -> (
        Arc<dyn TPayloadManager>,
        QuorumStoreClient,
        QuorumStoreBuilder,
    ) {
        // Start QuorumStore
        let (consensus_to_quorum_store_tx, consensus_to_quorum_store_rx) =
            mpsc::channel(self.config.intra_consensus_channel_buffer_size);

        let quorum_store_config = if consensus_config.is_dag_enabled() {
            self.dag_config.quorum_store.clone()
        } else {
            self.config.quorum_store.clone()
        };

        let mut quorum_store_builder = if self.quorum_store_enabled {
            info!("Building QuorumStore");
            QuorumStoreBuilder::QuorumStore(InnerBuilder::new(
                self.epoch(),
                self.author,
                epoch_state.verifier.len() as u64,
                quorum_store_config,
                consensus_to_quorum_store_rx,
                self.quorum_store_to_mempool_sender.clone(),
                self.config.mempool_txn_pull_timeout_ms,
                self.storage.aptos_db().clone(),
                network_sender,
                epoch_state.verifier.clone(),
                self.proof_cache.clone(),
                self.config.safety_rules.backend.clone(),
                self.quorum_store_storage.clone(),
                !consensus_config.is_dag_enabled(),
            ))
        } else {
            info!("Building DirectMempool");
            QuorumStoreBuilder::DirectMempool(DirectMempoolInnerBuilder::new(
                consensus_to_quorum_store_rx,
                self.quorum_store_to_mempool_sender.clone(),
                self.config.mempool_txn_pull_timeout_ms,
            ))
        };

        let (payload_manager, quorum_store_msg_tx) =
            quorum_store_builder.init_payload_manager(self.consensus_publisher.clone());
        self.quorum_store_msg_tx = quorum_store_msg_tx;
        self.payload_manager = payload_manager.clone();

        let payload_client = QuorumStoreClient::new(
            consensus_to_quorum_store_tx,
            self.config.quorum_store_pull_timeout_ms,
            self.config.wait_for_full_blocks_above_recent_fill_threshold,
            self.config.wait_for_full_blocks_above_pending_blocks,
        );
        (payload_manager, payload_client, quorum_store_builder)
    }

    fn set_epoch_start_metrics(&self, epoch_state: &EpochState) {
        counters::EPOCH.set(epoch_state.epoch as i64);
        counters::CURRENT_EPOCH_VALIDATORS.set(epoch_state.verifier.len() as i64);

        counters::TOTAL_VOTING_POWER.set(epoch_state.verifier.total_voting_power() as f64);
        counters::VALIDATOR_VOTING_POWER.set(
            epoch_state
                .verifier
                .get_voting_power(&self.author)
                .unwrap_or(0) as f64,
        );
        epoch_state
            .verifier
            .get_ordered_account_addresses_iter()
            .for_each(|peer_id| {
                counters::ALL_VALIDATORS_VOTING_POWER
                    .with_label_values(&[&peer_id.to_string()])
                    .set(epoch_state.verifier.get_voting_power(&peer_id).unwrap_or(0) as i64)
            });
    }

    async fn start_round_manager(
        &mut self,
        consensus_key: Option<Arc<PrivateKey>>,
        recovery_data: RecoveryData,
        epoch_state: Arc<EpochState>,
        onchain_consensus_config: OnChainConsensusConfig,
        onchain_execution_config: OnChainExecutionConfig,
        onchain_randomness_config: OnChainRandomnessConfig,
        onchain_jwk_consensus_config: OnChainJWKConsensusConfig,
        network_sender: Arc<NetworkSender>,
        payload_client: Arc<dyn PayloadClient>,
        payload_manager: Arc<dyn TPayloadManager>,
        rand_config: Option<RandConfig>,
        fast_rand_config: Option<RandConfig>,
        rand_msg_rx: aptos_channel::Receiver<AccountAddress, IncomingRandGenRequest>,
        validator: Arc<RwLock<PooledVMValidator>>,
    ) {
        let epoch = epoch_state.epoch;
        info!(
            epoch = epoch_state.epoch,
            validators = epoch_state.verifier.to_string(),
            root_block = %recovery_data.root_block(),
            "Starting new epoch",
        );

        info!(epoch = epoch, "Update SafetyRules");

        let mut safety_rules =
            MetricsSafetyRules::new(self.safety_rules_manager.client(), self.storage.clone());
        if let Err(error) = safety_rules.perform_initialize() {
            error!(
                epoch = epoch,
                error = error,
                "Unable to initialize safety rules.",
            );
        }
        let (delayed_qc_tx, delayed_qc_rx) = unbounded();

        info!(epoch = epoch, "Create RoundState");
        let round_state = self.create_round_state(
            self.time_service.clone(),
            self.timeout_sender.clone(),
            delayed_qc_tx,
            self.config.qc_aggregator_type.clone(),
        );

        info!(epoch = epoch, "Create ProposerElection");
        let proposer_election =
            self.create_proposer_election(&epoch_state, &onchain_consensus_config);
        let chain_health_backoff_config =
            ChainHealthBackoffConfig::new(self.config.chain_health_backoff.clone());
        let pipeline_backpressure_config = PipelineBackpressureConfig::new(
            self.config.pipeline_backpressure.clone(),
            self.config.execution_backpressure.clone(),
        );

        let safety_rules_container = Arc::new(Mutex::new(safety_rules));

        let execution_futures = Arc::new(DashMap::new());

        self.execution_client
            .start_epoch(
                consensus_key,
                epoch_state.clone(),
                safety_rules_container.clone(),
                payload_manager.clone(),
                &onchain_consensus_config,
                &onchain_execution_config,
                &onchain_randomness_config,
                rand_config,
                fast_rand_config.clone(),
                rand_msg_rx,
                recovery_data.root_block().round(),
                execution_futures.clone(),
            )
            .await;

        info!(epoch = epoch, "Create BlockStore");
        // Read the last vote, before "moving" `recovery_data`
        let last_vote = recovery_data.last_vote();
        let block_store = Arc::new(BlockStore::new(
            Arc::clone(&self.storage),
            recovery_data,
            self.execution_client.clone(),
            self.config.max_pruned_blocks_in_mem,
            Arc::clone(&self.time_service),
            self.config.vote_back_pressure_limit,
            payload_manager,
            onchain_consensus_config.order_vote_enabled(),
            self.pending_blocks.clone(),
            onchain_randomness_config.skip_non_rand_blocks(),
        ));

        info!(epoch = epoch, "Create ProposalGenerator");
        // txn manager is required both by proposal generator (to pull the proposers)
        // and by event processor (to update their status).
        let proposal_generator = ProposalGenerator::new(
            self.author,
            block_store.clone(),
            payload_client,
            self.time_service.clone(),
            Duration::from_millis(self.config.quorum_store_poll_time_ms),
            PayloadTxnsSize::new(
                self.config.max_sending_block_txns,
                self.config.max_sending_block_bytes,
            ),
            self.config.max_sending_block_txns_after_filtering,
            PayloadTxnsSize::new(
                self.config.max_sending_inline_txns,
                self.config.max_sending_inline_bytes,
            ),
            onchain_consensus_config.max_failed_authors_to_store(),
            self.config
                .min_max_txns_in_block_after_filtering_from_backpressure,
            pipeline_backpressure_config,
            chain_health_backoff_config,
            self.quorum_store_enabled,
            onchain_consensus_config.effective_validator_txn_config(),
            onchain_randomness_config.clone(),
            self.config
                .quorum_store
                .allow_batches_without_pos_in_proposal,
            validator,
        );
        let (round_manager_tx, round_manager_rx) = aptos_channel::new(
            QueueStyle::KLAST,
            10,
            Some(&counters::ROUND_MANAGER_CHANNEL_MSGS),
        );

        let (buffered_proposal_tx, buffered_proposal_rx) = aptos_channel::new(
            QueueStyle::KLAST,
            10,
            Some(&counters::ROUND_MANAGER_CHANNEL_MSGS),
        );
        self.round_manager_tx = Some(round_manager_tx.clone());
        self.buffered_proposal_tx = Some(buffered_proposal_tx.clone());
        let max_blocks_allowed = self
            .config
            .max_blocks_per_receiving_request(onchain_consensus_config.quorum_store_enabled());

        let mut round_manager = RoundManager::new(
            epoch_state,
            block_store.clone(),
            round_state,
            proposer_election,
            proposal_generator,
            safety_rules_container,
            network_sender,
            self.storage.clone(),
            onchain_consensus_config,
            buffered_proposal_tx,
            self.config.clone(),
            onchain_randomness_config,
            onchain_jwk_consensus_config,
            fast_rand_config,
            execution_futures,
        );

        round_manager.init(last_vote).await;

        let (close_tx, close_rx) = oneshot::channel();
        self.round_manager_close_tx = Some(close_tx);
        tokio::spawn(round_manager.start(
            round_manager_rx,
            buffered_proposal_rx,
            delayed_qc_rx,
            close_rx,
        ));

        self.spawn_block_retrieval_task(epoch, block_store, max_blocks_allowed);
    }

    fn start_quorum_store(&mut self, quorum_store_builder: QuorumStoreBuilder) {
        if let Some((quorum_store_coordinator_tx, batch_retrieval_rx)) =
            quorum_store_builder.start()
        {
            self.quorum_store_coordinator_tx = Some(quorum_store_coordinator_tx);
            self.batch_retrieval_tx = Some(batch_retrieval_rx);
        }
    }

    fn create_network_sender(&mut self, epoch_state: &EpochState) -> NetworkSender {
        NetworkSender::new(
            self.author,
            self.network_sender.clone(),
            self.self_sender.clone(),
            epoch_state.verifier.clone(),
        )
    }

    fn try_get_rand_config_for_new_epoch(
        &self,
        maybe_consensus_key: Option<Arc<PrivateKey>>,
        new_epoch_state: &EpochState,
        onchain_randomness_config: &OnChainRandomnessConfig,
        maybe_dkg_state: anyhow::Result<DKGState>,
        consensus_config: &OnChainConsensusConfig,
    ) -> Result<(RandConfig, Option<RandConfig>), NoRandomnessReason> {
        if !consensus_config.is_vtxn_enabled() {
            return Err(NoRandomnessReason::VTxnDisabled);
        }
        if !onchain_randomness_config.randomness_enabled() {
            return Err(NoRandomnessReason::FeatureDisabled);
        }
        let new_epoch = new_epoch_state.epoch;

        let dkg_state = maybe_dkg_state.map_err(NoRandomnessReason::DKGStateResourceMissing)?;
        let dkg_session = dkg_state
            .last_completed
            .ok_or_else(|| NoRandomnessReason::DKGCompletedSessionResourceMissing)?;
        if dkg_session.metadata.dealer_epoch + 1 != new_epoch_state.epoch {
            return Err(NoRandomnessReason::CompletedSessionTooOld);
        }
        let dkg_pub_params = DefaultDKG::new_public_params(&dkg_session.metadata);
        let my_index = new_epoch_state
            .verifier
            .address_to_validator_index()
            .get(&self.author)
            .copied()
            .ok_or_else(|| NoRandomnessReason::NotInValidatorSet)?;

        let consensus_key =
            maybe_consensus_key.ok_or(NoRandomnessReason::ConsensusKeyUnavailable)?;
        let dkg_decrypt_key = maybe_dk_from_bls_sk(consensus_key.as_ref())
            .map_err(NoRandomnessReason::ErrConvertingConsensusKeyToDecryptionKey)?;
        let transcript = bcs::from_bytes::<<DefaultDKG as DKGTrait>::Transcript>(
            dkg_session.transcript.as_slice(),
        )
        .map_err(NoRandomnessReason::TranscriptDeserializationError)?;

        let vuf_pp = WvufPP::from(&dkg_pub_params.pvss_config.pp);

        // No need to verify the transcript.

        // keys for randomness generation
        let (sk, pk) = DefaultDKG::decrypt_secret_share_from_transcript(
            &dkg_pub_params,
            &transcript,
            my_index as u64,
            &dkg_decrypt_key,
        )
        .map_err(NoRandomnessReason::SecretShareDecryptionFailed)?;

        let fast_randomness_is_enabled = onchain_randomness_config.fast_randomness_enabled()
            && sk.fast.is_some()
            && pk.fast.is_some()
            && transcript.fast.is_some()
            && dkg_pub_params.pvss_config.fast_wconfig.is_some();

        let pk_shares = (0..new_epoch_state.verifier.len())
            .map(|id| {
                transcript
                    .main
                    .get_public_key_share(&dkg_pub_params.pvss_config.wconfig, &Player { id })
            })
            .collect::<Vec<_>>();

        // Recover existing augmented key pair or generate a new one
        let (augmented_key_pair, fast_augmented_key_pair) = if let Some((_, key_pair)) = self
            .rand_storage
            .get_key_pair_bytes()
            .map_err(NoRandomnessReason::RandDbNotAvailable)?
            .filter(|(epoch, _)| *epoch == new_epoch)
        {
            info!(epoch = new_epoch, "Recovering existing augmented key");
            bcs::from_bytes(&key_pair).map_err(NoRandomnessReason::KeyPairDeserializationError)?
        } else {
            info!(
                epoch = new_epoch_state.epoch,
                "Generating a new augmented key"
            );
            let mut rng =
                StdRng::from_rng(thread_rng()).map_err(NoRandomnessReason::RngCreationError)?;
            let augmented_key_pair = WVUF::augment_key_pair(&vuf_pp, sk.main, pk.main, &mut rng);
            let fast_augmented_key_pair = if fast_randomness_is_enabled {
                if let (Some(sk), Some(pk)) = (sk.fast, pk.fast) {
                    Some(WVUF::augment_key_pair(&vuf_pp, sk, pk, &mut rng))
                } else {
                    None
                }
            } else {
                None
            };
            self.rand_storage
                .save_key_pair_bytes(
                    new_epoch,
                    bcs::to_bytes(&(augmented_key_pair.clone(), fast_augmented_key_pair.clone()))
                        .map_err(NoRandomnessReason::KeyPairSerializationError)?,
                )
                .map_err(NoRandomnessReason::KeyPairPersistError)?;
            (augmented_key_pair, fast_augmented_key_pair)
        };

        let (ask, apk) = augmented_key_pair;

        let keys = RandKeys::new(ask, apk, pk_shares, new_epoch_state.verifier.len());

        let rand_config = RandConfig::new(
            self.author,
            new_epoch,
            new_epoch_state.verifier.clone(),
            vuf_pp.clone(),
            keys,
            dkg_pub_params.pvss_config.wconfig.clone(),
        );

        let fast_rand_config = if let (Some((ask, apk)), Some(trx), Some(wconfig)) = (
            fast_augmented_key_pair,
            transcript.fast.as_ref(),
            dkg_pub_params.pvss_config.fast_wconfig.as_ref(),
        ) {
            let pk_shares = (0..new_epoch_state.verifier.len())
                .map(|id| trx.get_public_key_share(wconfig, &Player { id }))
                .collect::<Vec<_>>();

            let fast_keys = RandKeys::new(ask, apk, pk_shares, new_epoch_state.verifier.len());
            let fast_wconfig = wconfig.clone();

            Some(RandConfig::new(
                self.author,
                new_epoch,
                new_epoch_state.verifier.clone(),
                vuf_pp,
                fast_keys,
                fast_wconfig,
            ))
        } else {
            None
        };

        Ok((rand_config, fast_rand_config))
    }

    async fn start_new_epoch(&mut self, payload: OnChainConfigPayload<P>) {
        let validator_set: ValidatorSet = payload
            .get()
            .expect("failed to get ValidatorSet from payload");
        let epoch_state = Arc::new(EpochState {
            epoch: payload.epoch(),
            verifier: (&validator_set).into(),
        });

        self.epoch_state = Some(epoch_state.clone());

        let onchain_consensus_config: anyhow::Result<OnChainConsensusConfig> = payload.get();
        let onchain_execution_config: anyhow::Result<OnChainExecutionConfig> = payload.get();
        let onchain_randomness_config_seq_num: anyhow::Result<RandomnessConfigSeqNum> =
            payload.get();
        let randomness_config_move_struct: anyhow::Result<RandomnessConfigMoveStruct> =
            payload.get();
        let onchain_jwk_consensus_config: anyhow::Result<OnChainJWKConsensusConfig> = payload.get();
        let dkg_state = payload.get::<DKGState>();

        if let Err(error) = &onchain_consensus_config {
            error!("Failed to read on-chain consensus config {}", error);
        }

        if let Err(error) = &onchain_execution_config {
            error!("Failed to read on-chain execution config {}", error);
        }

        if let Err(error) = &randomness_config_move_struct {
            error!("Failed to read on-chain randomness config {}", error);
        }

        self.epoch_state = Some(epoch_state.clone());

        let consensus_config = onchain_consensus_config.unwrap_or_default();
        let execution_config = onchain_execution_config
            .unwrap_or_else(|_| OnChainExecutionConfig::default_if_missing());
        let onchain_randomness_config_seq_num = onchain_randomness_config_seq_num
            .unwrap_or_else(|_| RandomnessConfigSeqNum::default_if_missing());

        info!(
            epoch = epoch_state.epoch,
            local = self.randomness_override_seq_num,
            onchain = onchain_randomness_config_seq_num.seq_num,
            "Checking randomness config override."
        );
        if self.randomness_override_seq_num > onchain_randomness_config_seq_num.seq_num {
            warn!("Randomness will be force-disabled by local config!");
        }

        let onchain_randomness_config = OnChainRandomnessConfig::from_configs(
            self.randomness_override_seq_num,
            onchain_randomness_config_seq_num.seq_num,
            randomness_config_move_struct.ok(),
        );

        let jwk_consensus_config = onchain_jwk_consensus_config.unwrap_or_else(|_| {
            // `jwk_consensus_config` not yet initialized, falling back to the old configs.
            Self::equivalent_jwk_consensus_config_from_deprecated_resources(&payload)
        });

        let loaded_consensus_key = match self.load_consensus_key(&epoch_state.verifier) {
            Ok(k) => Some(Arc::new(k)),
            Err(e) => {
                warn!("load_consensus_key failed: {e}");
                None
            },
        };

        let rand_configs = self.try_get_rand_config_for_new_epoch(
            loaded_consensus_key.clone(),
            &epoch_state,
            &onchain_randomness_config,
            dkg_state,
            &consensus_config,
        );

        let (rand_config, fast_rand_config) = match rand_configs {
            Ok((rand_config, fast_rand_config)) => (Some(rand_config), fast_rand_config),
            Err(reason) => {
                if onchain_randomness_config.randomness_enabled() {
                    if epoch_state.epoch > 2 {
                        error!(
                            "Failed to get randomness config for new epoch [{}]: {:?}",
                            epoch_state.epoch, reason
                        );
                    } else {
                        warn!(
                            "Failed to get randomness config for new epoch [{}]: {:?}",
                            epoch_state.epoch, reason
                        );
                    }
                }
                (None, None)
            },
        };

        info!(
            "[Randomness] start_new_epoch: epoch={}, rand_config={:?}, fast_rand_config={:?}",
            epoch_state.epoch, rand_config, fast_rand_config
        );

        let (network_sender, payload_client, payload_manager) = self
            .initialize_shared_component(&epoch_state, &consensus_config)
            .await;

        let (rand_msg_tx, rand_msg_rx) = aptos_channel::new::<AccountAddress, IncomingRandGenRequest>(
            QueueStyle::KLAST,
            10,
            None,
        );

        self.rand_manager_msg_tx = Some(rand_msg_tx);

        let _ = self.validator.write().restart();

        if consensus_config.is_dag_enabled() {
            self.start_new_epoch_with_dag(
                epoch_state,
                loaded_consensus_key.clone(),
                consensus_config,
                execution_config,
                onchain_randomness_config,
                jwk_consensus_config,
                network_sender,
                payload_client,
                payload_manager,
                rand_config,
                fast_rand_config,
                rand_msg_rx,
            )
            .await
        } else {
            self.start_new_epoch_with_joltean(
                loaded_consensus_key.clone(),
                epoch_state,
                consensus_config,
                execution_config,
                onchain_randomness_config,
                jwk_consensus_config,
                network_sender,
                payload_client,
                payload_manager,
                rand_config,
                fast_rand_config,
                rand_msg_rx,
                self.validator.clone(),
            )
            .await
        }
    }

    async fn initialize_shared_component(
        &mut self,
        epoch_state: &EpochState,
        consensus_config: &OnChainConsensusConfig,
    ) -> (
        NetworkSender,
        Arc<dyn PayloadClient>,
        Arc<dyn TPayloadManager>,
    ) {
        self.set_epoch_start_metrics(epoch_state);
        self.quorum_store_enabled = self.enable_quorum_store(consensus_config);
        let network_sender = self.create_network_sender(epoch_state);
        let (payload_manager, quorum_store_client, quorum_store_builder) = self
            .init_payload_provider(epoch_state, network_sender.clone(), consensus_config)
            .await;
        let effective_vtxn_config = consensus_config.effective_validator_txn_config();
        debug!("effective_vtxn_config={:?}", effective_vtxn_config);
        let mixed_payload_client = MixedPayloadClient::new(
            effective_vtxn_config,
            Arc::new(self.vtxn_pool.clone()),
            Arc::new(quorum_store_client),
        );
        self.start_quorum_store(quorum_store_builder);
        (
            network_sender,
            Arc::new(mixed_payload_client),
            payload_manager,
        )
    }

    async fn start_new_epoch_with_joltean(
        &mut self,
        consensus_key: Option<Arc<PrivateKey>>,
        epoch_state: Arc<EpochState>,
        consensus_config: OnChainConsensusConfig,
        execution_config: OnChainExecutionConfig,
        onchain_randomness_config: OnChainRandomnessConfig,
        jwk_consensus_config: OnChainJWKConsensusConfig,
        network_sender: NetworkSender,
        payload_client: Arc<dyn PayloadClient>,
        payload_manager: Arc<dyn TPayloadManager>,
        rand_config: Option<RandConfig>,
        fast_rand_config: Option<RandConfig>,
        rand_msg_rx: aptos_channel::Receiver<AccountAddress, IncomingRandGenRequest>,
        validator: Arc<RwLock<PooledVMValidator>>,
    ) {
        match self.storage.start(consensus_config.order_vote_enabled()) {
            LivenessStorageData::FullRecoveryData(initial_data) => {
                self.recovery_mode = false;
                self.start_round_manager(
                    consensus_key,
                    initial_data,
                    epoch_state,
                    consensus_config,
                    execution_config,
                    onchain_randomness_config,
                    jwk_consensus_config,
                    Arc::new(network_sender),
                    payload_client,
                    payload_manager,
                    rand_config,
                    fast_rand_config,
                    rand_msg_rx,
                    validator,
                )
                .await
            },
            LivenessStorageData::PartialRecoveryData(ledger_data) => {
                self.recovery_mode = true;
                self.start_recovery_manager(
                    ledger_data,
                    consensus_config,
                    epoch_state,
                    Arc::new(network_sender),
                )
                .await
            },
        }
    }

    async fn start_new_epoch_with_dag(
        &mut self,
        epoch_state: Arc<EpochState>,
        loaded_consensus_key: Option<Arc<PrivateKey>>,
        onchain_consensus_config: OnChainConsensusConfig,
        on_chain_execution_config: OnChainExecutionConfig,
        onchain_randomness_config: OnChainRandomnessConfig,
        onchain_jwk_consensus_config: OnChainJWKConsensusConfig,
        network_sender: NetworkSender,
        payload_client: Arc<dyn PayloadClient>,
        payload_manager: Arc<dyn TPayloadManager>,
        rand_config: Option<RandConfig>,
        fast_rand_config: Option<RandConfig>,
        rand_msg_rx: aptos_channel::Receiver<AccountAddress, IncomingRandGenRequest>,
    ) {
        let epoch = epoch_state.epoch;
        let signer = Arc::new(ValidatorSigner::new(
            self.author,
            loaded_consensus_key
                .clone()
                .expect("unable to get private key"),
        ));
        let commit_signer = Arc::new(DagCommitSigner::new(signer.clone()));

        assert!(
            onchain_consensus_config.decoupled_execution(),
            "decoupled execution must be enabled"
        );
        let highest_committed_round = self
            .storage
            .aptos_db()
            .get_latest_ledger_info()
            .expect("unable to get latest ledger info")
            .commit_info()
            .round();

        self.execution_client
            .start_epoch(
                loaded_consensus_key,
                epoch_state.clone(),
                commit_signer,
                payload_manager.clone(),
                &onchain_consensus_config,
                &on_chain_execution_config,
                &onchain_randomness_config,
                rand_config,
                fast_rand_config,
                rand_msg_rx,
                highest_committed_round,
                Arc::new(DashMap::new()),
            )
            .await;

        let onchain_dag_consensus_config = onchain_consensus_config.unwrap_dag_config_v1();
        let epoch_to_validators = self.extract_epoch_proposers(
            &epoch_state,
            onchain_dag_consensus_config.dag_ordering_causal_history_window as u32,
            epoch_state.verifier.get_ordered_account_addresses(),
            onchain_dag_consensus_config.dag_ordering_causal_history_window as u64,
        );
        let dag_storage = Arc::new(StorageAdapter::new(
            epoch,
            epoch_to_validators,
            self.storage.consensus_db(),
            self.storage.aptos_db(),
        ));

        let network_sender_arc = Arc::new(network_sender);

        let bootstrapper = DagBootstrapper::new(
            self.author,
            self.dag_config.clone(),
            onchain_dag_consensus_config.clone(),
            signer,
            epoch_state.clone(),
            dag_storage,
            network_sender_arc.clone(),
            network_sender_arc.clone(),
            network_sender_arc,
            self.aptos_time_service.clone(),
            payload_manager,
            payload_client,
            self.execution_client
                .get_execution_channel()
                .expect("unable to get execution channel"),
            self.execution_client.clone(),
            onchain_consensus_config.quorum_store_enabled(),
            onchain_consensus_config.effective_validator_txn_config(),
            onchain_randomness_config,
            onchain_jwk_consensus_config,
            self.bounded_executor.clone(),
            self.config
                .quorum_store
                .allow_batches_without_pos_in_proposal,
        );

        let (dag_rpc_tx, dag_rpc_rx) = aptos_channel::new(QueueStyle::FIFO, 10, None);
        self.dag_rpc_tx = Some(dag_rpc_tx);
        let (dag_shutdown_tx, dag_shutdown_rx) = oneshot::channel();
        self.dag_shutdown_tx = Some(dag_shutdown_tx);

        tokio::spawn(bootstrapper.start(dag_rpc_rx, dag_shutdown_rx));
    }

    fn enable_quorum_store(&mut self, onchain_config: &OnChainConsensusConfig) -> bool {
        fail_point!("consensus::start_new_epoch::disable_qs", |_| false);
        onchain_config.quorum_store_enabled()
    }

    async fn process_message(
        &mut self,
        peer_id: AccountAddress,
        consensus_msg: ConsensusMsg,
    ) -> anyhow::Result<()> {
        fail_point!("consensus::process::any", |_| {
            Err(anyhow::anyhow!("Injected error in process_message"))
        });

        if let ConsensusMsg::ProposalMsg(proposal) = &consensus_msg {
            observe_block(
                proposal.proposal().timestamp_usecs(),
                BlockStage::EPOCH_MANAGER_RECEIVED,
            );
        }
        // we can't verify signatures from a different epoch
        let maybe_unverified_event = self.check_epoch(peer_id, consensus_msg).await?;

        if let Some(unverified_event) = maybe_unverified_event {
            // filter out quorum store messages if quorum store has not been enabled
            match self.filter_quorum_store_events(peer_id, &unverified_event) {
                Ok(true) => {},
                Ok(false) => return Ok(()), // This occurs when the quorum store is not enabled, but the recovery mode is enabled. We filter out the messages, but don't raise any error.
                Err(err) => return Err(err),
            }
            // same epoch -> run well-formedness + signature check
            let epoch_state = self
                .epoch_state
                .clone()
                .ok_or_else(|| anyhow::anyhow!("Epoch state is not available"))?;
            let proof_cache = self.proof_cache.clone();
            let quorum_store_enabled = self.quorum_store_enabled;
            let quorum_store_msg_tx = self.quorum_store_msg_tx.clone();
            let buffered_proposal_tx = self.buffered_proposal_tx.clone();
            let round_manager_tx = self.round_manager_tx.clone();
            let my_peer_id = self.author;
            let max_num_batches = self.config.quorum_store.receiver_max_num_batches;
            let max_batch_expiry_gap_usecs =
                self.config.quorum_store.batch_expiry_gap_when_init_usecs;
            let payload_manager = self.payload_manager.clone();
            let pending_blocks = self.pending_blocks.clone();
            self.bounded_executor
                .spawn(async move {
                    match monitor!(
                        "verify_message",
                        unverified_event.clone().verify(
                            peer_id,
                            &epoch_state.verifier,
                            &proof_cache,
                            quorum_store_enabled,
                            peer_id == my_peer_id,
                            max_num_batches,
                            max_batch_expiry_gap_usecs,
                        )
                    ) {
                        Ok(verified_event) => {
                            Self::forward_event(
                                quorum_store_msg_tx,
                                round_manager_tx,
                                buffered_proposal_tx,
                                peer_id,
                                verified_event,
                                payload_manager,
                                pending_blocks,
                            );
                        },
                        Err(e) => {
                            error!(
                                SecurityEvent::ConsensusInvalidMessage,
                                remote_peer = peer_id,
                                error = ?e,
                                unverified_event = unverified_event
                            );
                        },
                    }
                })
                .await;
        }
        Ok(())
    }

    async fn check_epoch(
        &mut self,
        peer_id: AccountAddress,
        msg: ConsensusMsg,
    ) -> anyhow::Result<Option<UnverifiedEvent>> {
        match msg {
            ConsensusMsg::ProposalMsg(_)
            | ConsensusMsg::SyncInfo(_)
            | ConsensusMsg::VoteMsg(_)
            | ConsensusMsg::OrderVoteMsg(_)
            | ConsensusMsg::CommitVoteMsg(_)
            | ConsensusMsg::CommitDecisionMsg(_)
            | ConsensusMsg::BatchMsg(_)
            | ConsensusMsg::BatchRequestMsg(_)
            | ConsensusMsg::SignedBatchInfo(_)
            | ConsensusMsg::ProofOfStoreMsg(_) => {
                let event: UnverifiedEvent = msg.into();
                if event.epoch()? == self.epoch() {
                    return Ok(Some(event));
                } else {
                    monitor!(
                        "process_different_epoch_consensus_msg",
                        self.process_different_epoch(event.epoch()?, peer_id)
                    )?;
                }
            },
            ConsensusMsg::EpochChangeProof(proof) => {
                let msg_epoch = proof.epoch()?;
                debug!(
                    LogSchema::new(LogEvent::ReceiveEpochChangeProof)
                        .remote_peer(peer_id)
                        .epoch(self.epoch()),
                    "Proof from epoch {}", msg_epoch,
                );
                if msg_epoch == self.epoch() {
                    monitor!("process_epoch_proof", self.initiate_new_epoch(*proof).await)?;
                } else {
                    info!(
                        remote_peer = peer_id,
                        "[EpochManager] Unexpected epoch proof from epoch {}, local epoch {}",
                        msg_epoch,
                        self.epoch()
                    );
                    counters::EPOCH_MANAGER_ISSUES_DETAILS
                        .with_label_values(&["epoch_proof_wrong_epoch"])
                        .inc();
                }
            },
            ConsensusMsg::EpochRetrievalRequest(request) => {
                ensure!(
                    request.end_epoch <= self.epoch(),
                    "[EpochManager] Received EpochRetrievalRequest beyond what we have locally"
                );
                monitor!(
                    "process_epoch_retrieval",
                    self.process_epoch_retrieval(*request, peer_id)
                )?;
            },
            _ => {
                bail!("[EpochManager] Unexpected messages: {:?}", msg);
            },
        }
        Ok(None)
    }

    fn filter_quorum_store_events(
        &mut self,
        peer_id: AccountAddress,
        event: &UnverifiedEvent,
    ) -> anyhow::Result<bool> {
        match event {
            UnverifiedEvent::BatchMsg(_)
            | UnverifiedEvent::SignedBatchInfo(_)
            | UnverifiedEvent::ProofOfStoreMsg(_) => {
                if self.quorum_store_enabled {
                    Ok(true) // This states that we shouldn't filter out the event
                } else if self.recovery_mode {
                    Ok(false) // This states that we should filter out the event, but without an error
                } else {
                    Err(anyhow::anyhow!(
                        "Quorum store is not enabled locally, but received msg from sender: {}",
                        peer_id,
                    ))
                }
            },
            _ => Ok(true), // This states that we shouldn't filter out the event
        }
    }

    fn forward_event_to<K: Eq + Hash + Clone, V>(
        mut maybe_tx: Option<aptos_channel::Sender<K, V>>,
        key: K,
        value: V,
    ) -> anyhow::Result<()> {
        if let Some(tx) = &mut maybe_tx {
            tx.push(key, value)
        } else {
            bail!("channel not initialized");
        }
    }

    fn forward_event(
        quorum_store_msg_tx: Option<aptos_channel::Sender<AccountAddress, VerifiedEvent>>,
        round_manager_tx: Option<
            aptos_channel::Sender<(Author, Discriminant<VerifiedEvent>), (Author, VerifiedEvent)>,
        >,
        buffered_proposal_tx: Option<aptos_channel::Sender<Author, VerifiedEvent>>,
        peer_id: AccountAddress,
        event: VerifiedEvent,
        payload_manager: Arc<dyn TPayloadManager>,
        pending_blocks: Arc<Mutex<PendingBlocks>>,
    ) {
        if let VerifiedEvent::ProposalMsg(proposal) = &event {
            observe_block(
                proposal.proposal().timestamp_usecs(),
                BlockStage::EPOCH_MANAGER_VERIFIED,
            );
        }
        if let Err(e) = match event {
            quorum_store_event @ (VerifiedEvent::SignedBatchInfo(_)
            | VerifiedEvent::ProofOfStoreMsg(_)
            | VerifiedEvent::BatchMsg(_)) => {
                Self::forward_event_to(quorum_store_msg_tx, peer_id, quorum_store_event)
                    .context("quorum store sender")
            },
            proposal_event @ VerifiedEvent::ProposalMsg(_) => {
                if let VerifiedEvent::ProposalMsg(p) = &proposal_event {
                    if let Some(payload) = p.proposal().payload() {
                        payload_manager
                            .prefetch_payload_data(payload, p.proposal().timestamp_usecs());
                    }
                    pending_blocks.lock().insert_block(p.proposal().clone());
                }

                Self::forward_event_to(buffered_proposal_tx, peer_id, proposal_event)
                    .context("proposal precheck sender")
            },
            round_manager_event => Self::forward_event_to(
                round_manager_tx,
                (peer_id, discriminant(&round_manager_event)),
                (peer_id, round_manager_event),
            )
            .context("round manager sender"),
        } {
            warn!("Failed to forward event: {}", e);
        }
    }

    fn process_rpc_request(
        &mut self,
        peer_id: Author,
        request: IncomingRpcRequest,
    ) -> anyhow::Result<()> {
        fail_point!("consensus::process::any", |_| {
            Err(anyhow::anyhow!("Injected error in process_rpc_request"))
        });

        match request.epoch() {
            Some(epoch) if epoch != self.epoch() => {
                monitor!(
                    "process_different_epoch_rpc_request",
                    self.process_different_epoch(epoch, peer_id)
                )?;
                return Ok(());
            },
            None => {
                ensure!(matches!(request, IncomingRpcRequest::BlockRetrieval(_)));
            },
            _ => {},
        }

        match request {
            IncomingRpcRequest::BlockRetrieval(request) => {
                if let Some(tx) = &self.block_retrieval_tx {
                    tx.push(peer_id, request)
                } else {
                    error!("Round manager not started");
                    Ok(())
                }
            },
            IncomingRpcRequest::BatchRetrieval(request) => {
                if let Some(tx) = &self.batch_retrieval_tx {
                    tx.push(peer_id, request)
                } else {
                    Err(anyhow::anyhow!("Quorum store not started"))
                }
            },
            IncomingRpcRequest::DAGRequest(request) => {
                if let Some(tx) = &self.dag_rpc_tx {
                    tx.push(peer_id, request)
                } else {
                    Err(anyhow::anyhow!("DAG not bootstrapped"))
                }
            },
            IncomingRpcRequest::CommitRequest(request) => {
                self.execution_client.send_commit_msg(peer_id, request)
            },
            IncomingRpcRequest::RandGenRequest(request) => {
                if let Some(tx) = &self.rand_manager_msg_tx {
                    tx.push(peer_id, request)
                } else {
                    bail!("Rand manager not started");
                }
            },
        }
    }

    fn process_local_timeout(&mut self, round: u64) {
        let Some(sender) = self.round_manager_tx.as_mut() else {
            warn!(
                "Received local timeout for round {} without Round Manager",
                round
            );
            return;
        };

        let peer_id = self.author;
        let event = VerifiedEvent::LocalTimeout(round);
        if let Err(e) = sender.push((peer_id, discriminant(&event)), (peer_id, event)) {
            error!("Failed to send event to round manager {:?}", e);
        }
    }

    async fn await_reconfig_notification(&mut self) {
        let reconfig_notification = self
            .reconfig_events
            .next()
            .await
            .expect("Reconfig sender dropped, unable to start new epoch");
        self.start_new_epoch(reconfig_notification.on_chain_configs)
            .await;
    }

    pub async fn start(
        mut self,
        mut round_timeout_sender_rx: aptos_channels::Receiver<Round>,
        mut network_receivers: NetworkReceivers,
    ) {
        // initial start of the processor
        self.await_reconfig_notification().await;
        loop {
            tokio::select! {
                (peer, msg) = network_receivers.consensus_messages.select_next_some() => {
                    monitor!("epoch_manager_process_consensus_messages",
                    if let Err(e) = self.process_message(peer, msg).await {
                        error!(epoch = self.epoch(), error = ?e, kind = error_kind(&e));
                    });
                },
                (peer, msg) = network_receivers.quorum_store_messages.select_next_some() => {
                    monitor!("epoch_manager_process_quorum_store_messages",
                    if let Err(e) = self.process_message(peer, msg).await {
                        error!(epoch = self.epoch(), error = ?e, kind = error_kind(&e));
                    });
                },
                (peer, request) = network_receivers.rpc_rx.select_next_some() => {
                    monitor!("epoch_manager_process_rpc",
                    if let Err(e) = self.process_rpc_request(peer, request) {
                        error!(epoch = self.epoch(), error = ?e, kind = error_kind(&e));
                    });
                },
                round = round_timeout_sender_rx.select_next_some() => {
                    monitor!("epoch_manager_process_round_timeout",
                    self.process_local_timeout(round));
                },
            }
            // Continually capture the time of consensus process to ensure that clock skew between
            // validators is reasonable and to find any unusual (possibly byzantine) clock behavior.
            counters::OP_COUNTERS
                .gauge("time_since_epoch_ms")
                .set(duration_since_epoch().as_millis() as i64);
        }
    }

    /// Before `JWKConsensusConfig` is initialized, convert from `Features` and `SupportedOIDCProviders` instead.
    fn equivalent_jwk_consensus_config_from_deprecated_resources(
        payload: &OnChainConfigPayload<P>,
    ) -> OnChainJWKConsensusConfig {
        let features = payload.get::<Features>().ok();
        let oidc_providers = payload.get::<SupportedOIDCProviders>().ok();
        OnChainJWKConsensusConfig::from((features, oidc_providers))
    }

    fn load_consensus_key(&self, vv: &ValidatorVerifier) -> anyhow::Result<PrivateKey> {
        let pk = vv
            .get_public_key(&self.author)
            .ok_or_else(|| anyhow!("i am not in the validator set!"))?;
        self.key_storage
            .consensus_sk_by_pk(pk)
            .map_err(|e| anyhow!("could not find sk by pk: {:?}", e))
    }
}

#[derive(Debug)]
pub enum NoRandomnessReason {
    VTxnDisabled,
    FeatureDisabled,
    DKGStateResourceMissing(anyhow::Error),
    DKGCompletedSessionResourceMissing,
    CompletedSessionTooOld,
    NotInValidatorSet,
    ConsensusKeyUnavailable,
    ErrConvertingConsensusKeyToDecryptionKey(anyhow::Error),
    TranscriptDeserializationError(bcs::Error),
    SecretShareDecryptionFailed(anyhow::Error),
    RngCreationError(rand::Error),
    RandDbNotAvailable(anyhow::Error),
    KeyPairDeserializationError(bcs::Error),
    KeyPairSerializationError(bcs::Error),
    KeyPairPersistError(anyhow::Error),
    MyPkNotFoundInValidatorSet,
}<|MERGE_RESOLUTION|>--- conflicted
+++ resolved
@@ -72,12 +72,7 @@
     weighted_vuf::traits::WeightedVUF,
 };
 use aptos_event_notifications::ReconfigNotificationListener;
-<<<<<<< HEAD
-use aptos_global_constants::CONSENSUS_KEY;
 use aptos_infallible::{duration_since_epoch, Mutex, RwLock};
-=======
-use aptos_infallible::{duration_since_epoch, Mutex};
->>>>>>> cf7e840b
 use aptos_logger::prelude::*;
 use aptos_mempool::QuorumStoreRequest;
 use aptos_network::{application::interface::NetworkClient, protocols::network::Event};
@@ -183,11 +178,8 @@
     proof_cache: ProofCache,
     consensus_publisher: Option<Arc<ConsensusPublisher>>,
     pending_blocks: Arc<Mutex<PendingBlocks>>,
-<<<<<<< HEAD
+    key_storage: PersistentSafetyStorage,
     validator: Arc<RwLock<PooledVMValidator>>,
-=======
-    key_storage: PersistentSafetyStorage,
->>>>>>> cf7e840b
 }
 
 impl<P: OnChainConfigProvider> EpochManager<P> {
@@ -259,11 +251,8 @@
                 .build(),
             consensus_publisher,
             pending_blocks: Arc::new(Mutex::new(PendingBlocks::new())),
-<<<<<<< HEAD
+            key_storage,
             validator,
-=======
-            key_storage,
->>>>>>> cf7e840b
         }
     }
 
