#!/usr/bin/env python3

# Copyright © Aptos Foundation
# SPDX-License-Identifier: Apache-2.0

import re
import os
import tempfile
import json
import itertools
from typing import Callable, Optional, Tuple, Mapping, Sequence, Any
from tabulate import tabulate
from subprocess import Popen, PIPE, CalledProcessError
from dataclasses import dataclass, field
from enum import Flag, auto


class Flow(Flag):
    # Tests that are run on PRs
    LAND_BLOCKING = auto()
    # Tests that are run continuously on main
    CONTINUOUS = auto()
    # Tests that are run manually when using a smaller representative mode.
    # (i.e. for measuring speed of the machine)
    REPRESENTATIVE = auto()
    # Tests used for previewnet evaluation
    MAINNET = auto()
    # Tests used for previewnet evaluation
    MAINNET_LARGE_DB = auto()
    # Tests for Agg V2 performance
    AGG_V2 = auto()
    # Test resource groups
    RESOURCE_GROUPS = auto()
    # Econia tests
    ECONIA = auto()


# Tests that are run on LAND_BLOCKING and continuously on main
LAND_BLOCKING_AND_C = Flow.LAND_BLOCKING | Flow.CONTINUOUS


@dataclass
class RunGroupKey:
    transaction_type: str
    module_working_set_size: int = field(default=1)
    executor_type: str = field(default="VM")

    transaction_type_override: Optional[str] = field(default=None)
    transaction_weights_override: Optional[str] = field(default=None)
    sharding_traffic_flags: Optional[str] = field(default=None)

    smaller_working_set: bool = field(default=False)


@dataclass
class RunGroupConfig:
    key: RunGroupKey
    expected_tps: float
    included_in: Flow
    waived: bool = field(default=False)
    expected_stages: int = 1


# SELECTED_FLOW = Flow[os.environ.get("FLOW", default="LAND_BLOCKING")]
SELECTED_FLOW = Flow[os.environ.get("FLOW", default="ECONIA")]

IS_MAINNET = SELECTED_FLOW in [Flow.MAINNET, Flow.MAINNET_LARGE_DB]

DEFAULT_NUM_INIT_ACCOUNTS = (
    "100000000" if SELECTED_FLOW == Flow.MAINNET_LARGE_DB else "20000"
)
DEFAULT_MAX_BLOCK_SIZE = "25000" if IS_MAINNET else "10000"

MAX_BLOCK_SIZE = int(os.environ.get("MAX_BLOCK_SIZE", default=DEFAULT_MAX_BLOCK_SIZE))
NUM_BLOCKS = int(os.environ.get("NUM_BLOCKS_PER_TEST", default=15))
NUM_BLOCKS_DETAILED = 10
NUM_ACCOUNTS = max(
    [
        int(os.environ.get("NUM_INIT_ACCOUNTS", default=DEFAULT_NUM_INIT_ACCOUNTS)),
        (2 + 2 * NUM_BLOCKS) * MAX_BLOCK_SIZE,
    ]
)
NUM_ACCOUNTS = (2 + 2 * NUM_BLOCKS) * MAX_BLOCK_SIZE
MAIN_SIGNER_ACCOUNTS = 2 * MAX_BLOCK_SIZE

# numbers are based on the machine spec used by github action
# Calibrate using median value from
# Axiom: https://app.axiom.co/aptoslabs-hghf/explorer?qid=88fegG0H1si-s3x8pv&relative=1
# Humio: https://gist.github.com/igor-aptos/7b12ca28de03894cddda8e415f37889e
# Local machine numbers will be higher.
# For charts over time, you can modify the following query:
# https://app.axiom.co/aptoslabs-hghf/explorer?qid=29zYzeVi7FX-s4ukl5&relative=1
# fmt: off
TESTS = [
    RunGroupConfig(expected_tps=10000, key=RunGroupKey("econia-basic1-market"), expected_stages=10, included_in=Flow.ECONIA),
    RunGroupConfig(expected_tps=10000, key=RunGroupKey("econia-advanced1-market"), expected_stages=10, included_in=Flow.ECONIA),
    RunGroupConfig(expected_tps=10000, key=RunGroupKey("econia-advanced10-market"), expected_stages=10, included_in=Flow.ECONIA),
    RunGroupConfig(expected_tps=22200, key=RunGroupKey("no-op"), included_in=LAND_BLOCKING_AND_C),
    RunGroupConfig(expected_tps=11500, key=RunGroupKey("no-op", module_working_set_size=1000), included_in=LAND_BLOCKING_AND_C),
    RunGroupConfig(expected_tps=14200, key=RunGroupKey("coin-transfer"), included_in=LAND_BLOCKING_AND_C | Flow.REPRESENTATIVE),
    RunGroupConfig(expected_tps=37000, key=RunGroupKey("coin-transfer", executor_type="native"), included_in=LAND_BLOCKING_AND_C),
    RunGroupConfig(expected_tps=12000, key=RunGroupKey("account-generation"), included_in=LAND_BLOCKING_AND_C | Flow.REPRESENTATIVE),
    RunGroupConfig(expected_tps=30443, key=RunGroupKey("account-generation", executor_type="native"), included_in=Flow.CONTINUOUS),
    RunGroupConfig(expected_tps=19200, key=RunGroupKey("account-resource32-b"), included_in=LAND_BLOCKING_AND_C),
    RunGroupConfig(expected_tps=4170, key=RunGroupKey("modify-global-resource"), included_in=LAND_BLOCKING_AND_C | Flow.REPRESENTATIVE),
    RunGroupConfig(expected_tps=15400, key=RunGroupKey("modify-global-resource", module_working_set_size=10), included_in=Flow.CONTINUOUS),
    RunGroupConfig(expected_tps=155, key=RunGroupKey("publish-package"), included_in=LAND_BLOCKING_AND_C | Flow.REPRESENTATIVE),
    RunGroupConfig(expected_tps=2450, key=RunGroupKey(
        "mix_publish_transfer",
        transaction_type_override="publish-package coin-transfer",
        transaction_weights_override="1 500",
    ), included_in=LAND_BLOCKING_AND_C),
    RunGroupConfig(expected_tps=353, key=RunGroupKey("batch100-transfer"), included_in=LAND_BLOCKING_AND_C),
    RunGroupConfig(expected_tps=995, key=RunGroupKey("batch100-transfer", executor_type="native"), included_in=Flow.CONTINUOUS),

    RunGroupConfig(expected_tps=165, key=RunGroupKey("vector-picture40"), included_in=Flow(0), waived=True),
    RunGroupConfig(expected_tps=1000, key=RunGroupKey("vector-picture40", module_working_set_size=20), included_in=Flow(0), waived=True),
    RunGroupConfig(expected_tps=151, key=RunGroupKey("vector-picture30k"), included_in=LAND_BLOCKING_AND_C),
    RunGroupConfig(expected_tps=895, key=RunGroupKey("vector-picture30k", module_working_set_size=20), included_in=Flow.CONTINUOUS),
    RunGroupConfig(expected_tps=23, key=RunGroupKey("smart-table-picture30-k-with200-change"), included_in=LAND_BLOCKING_AND_C),
    RunGroupConfig(expected_tps=126, key=RunGroupKey("smart-table-picture30-k-with200-change", module_working_set_size=20), included_in=Flow.CONTINUOUS),
    # RunGroupConfig(expected_tps=10, key=RunGroupKey("smart-table-picture1-m-with256-change"), included_in=LAND_BLOCKING_AND_C, waived=True),
    # RunGroupConfig(expected_tps=40, key=RunGroupKey("smart-table-picture1-m-with256-change", module_working_set_size=20), included_in=Flow.CONTINUOUS, waived=True),

    RunGroupConfig(expected_tps=20000, key=RunGroupKey("modify-global-resource-agg-v2"), included_in=Flow.AGG_V2 | LAND_BLOCKING_AND_C),
    RunGroupConfig(expected_tps=12500, key=RunGroupKey("modify-global-resource-agg-v2", module_working_set_size=50), included_in=Flow.AGG_V2),
    RunGroupConfig(expected_tps=7300, key=RunGroupKey("modify-global-flag-agg-v2"), included_in=Flow.AGG_V2 | Flow.CONTINUOUS),
    RunGroupConfig(expected_tps=12500, key=RunGroupKey("modify-global-flag-agg-v2", module_working_set_size=50), included_in=Flow.AGG_V2),
    RunGroupConfig(expected_tps=12600, key=RunGroupKey("modify-global-bounded-agg-v2"), included_in=Flow.AGG_V2 | Flow.CONTINUOUS),
    RunGroupConfig(expected_tps=12500, key=RunGroupKey("modify-global-bounded-agg-v2", module_working_set_size=50), included_in=Flow.AGG_V2),

    RunGroupConfig(expected_tps=3600, key=RunGroupKey("resource-groups-global-write-tag1-kb"), included_in=LAND_BLOCKING_AND_C | Flow.RESOURCE_GROUPS),
    RunGroupConfig(expected_tps=8000, key=RunGroupKey("resource-groups-global-write-tag1-kb", module_working_set_size=20), included_in=Flow.RESOURCE_GROUPS, waived=True),
    RunGroupConfig(expected_tps=3300, key=RunGroupKey("resource-groups-global-write-and-read-tag1-kb"), included_in=Flow.CONTINUOUS | Flow.RESOURCE_GROUPS),
    RunGroupConfig(expected_tps=8000, key=RunGroupKey("resource-groups-global-write-and-read-tag1-kb", module_working_set_size=20), included_in=Flow.RESOURCE_GROUPS, waived=True),
    RunGroupConfig(expected_tps=16100, key=RunGroupKey("resource-groups-sender-write-tag1-kb"), included_in=Flow.CONTINUOUS | Flow.RESOURCE_GROUPS),
    RunGroupConfig(expected_tps=8000, key=RunGroupKey("resource-groups-sender-write-tag1-kb", module_working_set_size=20), included_in=Flow.RESOURCE_GROUPS, waived=True),
    RunGroupConfig(expected_tps=14000, key=RunGroupKey("resource-groups-sender-multi-change1-kb"), included_in=LAND_BLOCKING_AND_C | Flow.RESOURCE_GROUPS),
    RunGroupConfig(expected_tps=8000, key=RunGroupKey("resource-groups-sender-multi-change1-kb", module_working_set_size=20), included_in=Flow.RESOURCE_GROUPS, waived=True),
    
    RunGroupConfig(expected_tps=1777, key=RunGroupKey("token-v1ft-mint-and-transfer"), included_in=Flow.CONTINUOUS),
    RunGroupConfig(expected_tps=8520, key=RunGroupKey("token-v1ft-mint-and-transfer", module_working_set_size=20), included_in=Flow.CONTINUOUS),
    RunGroupConfig(expected_tps=1081, key=RunGroupKey("token-v1nft-mint-and-transfer-sequential"), included_in=Flow.CONTINUOUS),
    RunGroupConfig(expected_tps=5740, key=RunGroupKey("token-v1nft-mint-and-transfer-sequential", module_working_set_size=20), included_in=Flow.CONTINUOUS),
    RunGroupConfig(expected_tps=1300, key=RunGroupKey("token-v1nft-mint-and-transfer-parallel"), included_in=Flow(0)),
    RunGroupConfig(expected_tps=5300, key=RunGroupKey("token-v1nft-mint-and-transfer-parallel", module_working_set_size=20), included_in=Flow(0)),

    # RunGroupConfig(expected_tps=1000, key=RunGroupKey("token-v1ft-mint-and-store"), included_in=Flow(0)),
    # RunGroupConfig(expected_tps=1000, key=RunGroupKey("token-v1nft-mint-and-store-sequential"), included_in=Flow(0)),
    # RunGroupConfig(expected_tps=1000, key=RunGroupKey("token-v1nft-mint-and-transfer-parallel"), included_in=Flow(0)),

    RunGroupConfig(expected_tps=22200, key=RunGroupKey("no-op5-signers"), included_in=Flow.CONTINUOUS),
   
    RunGroupConfig(expected_tps=7006, key=RunGroupKey("token-v2-ambassador-mint"), included_in=LAND_BLOCKING_AND_C | Flow.REPRESENTATIVE),
    RunGroupConfig(expected_tps=6946, key=RunGroupKey("token-v2-ambassador-mint", module_working_set_size=20), included_in=Flow.CONTINUOUS),

    # RunGroupConfig(expected_tps=12000, key=RunGroupKey("econia-advanced1-market", module_working_set_size=1), included_in=Flow.ECONIA),

    RunGroupConfig(expected_tps=50000, key=RunGroupKey("coin_transfer_connected_components", executor_type="sharded", sharding_traffic_flags="--connected-tx-grps 5000", transaction_type_override=""), included_in=Flow.REPRESENTATIVE),
    RunGroupConfig(expected_tps=50000, key=RunGroupKey("coin_transfer_hotspot", executor_type="sharded", sharding_traffic_flags="--hotspot-probability 0.8", transaction_type_override=""), included_in=Flow.REPRESENTATIVE),

    # setting separately for previewnet, as we run on a different number of cores.
    RunGroupConfig(expected_tps=29000 if NUM_ACCOUNTS < 5000000 else 20000, key=RunGroupKey("coin-transfer", smaller_working_set=True), included_in=Flow.MAINNET | Flow.MAINNET_LARGE_DB),
    RunGroupConfig(expected_tps=23000 if NUM_ACCOUNTS < 5000000 else 15000, key=RunGroupKey("account-generation"), included_in=Flow.MAINNET | Flow.MAINNET_LARGE_DB),
    RunGroupConfig(expected_tps=130 if NUM_ACCOUNTS < 5000000 else 60, key=RunGroupKey("publish-package"), included_in=Flow.MAINNET | Flow.MAINNET_LARGE_DB),
    RunGroupConfig(expected_tps=12000 if NUM_ACCOUNTS < 5000000 else 6800, key=RunGroupKey("token-v2-ambassador-mint"), included_in=Flow.MAINNET | Flow.MAINNET_LARGE_DB),
    RunGroupConfig(expected_tps=35000 if NUM_ACCOUNTS < 5000000 else 28000, key=RunGroupKey("coin_transfer_connected_components", executor_type="sharded", sharding_traffic_flags="--connected-tx-grps 5000", transaction_type_override=""), included_in=Flow.MAINNET | Flow.MAINNET_LARGE_DB, waived=True),
    RunGroupConfig(expected_tps=27000 if NUM_ACCOUNTS < 5000000 else 23000, key=RunGroupKey("coin_transfer_hotspot", executor_type="sharded", sharding_traffic_flags="--hotspot-probability 0.8", transaction_type_override=""), included_in=Flow.MAINNET | Flow.MAINNET_LARGE_DB, waived=True),
]
# fmt: on

NOISE_LOWER_LIMIT = 0.98 if IS_MAINNET else 0.8
NOISE_LOWER_LIMIT_WARN = None if IS_MAINNET else 0.9
# If you want to calibrate the upper limit for perf improvement, you can
# increase this value temporarily (i.e. to 1.3) and readjust back after a day or two of runs
NOISE_UPPER_LIMIT = 5 if IS_MAINNET else 1.15
NOISE_UPPER_LIMIT_WARN = None if IS_MAINNET else 1.05

# bump after a perf improvement, so you can easily distinguish runs
# that are on top of this commit
CODE_PERF_VERSION = "v4"

# default to using production number of execution threads for assertions
NUMBER_OF_EXECUTION_THREADS = int(
    os.environ.get("NUMBER_OF_EXECUTION_THREADS", default=32)
)

if os.environ.get("DETAILED"):
    EXECUTION_ONLY_NUMBER_OF_THREADS = [1, 2, 4, 8, 16, 32, 60]
else:
    EXECUTION_ONLY_NUMBER_OF_THREADS = []

if os.environ.get("RELEASE_BUILD"):
    BUILD_FLAG = "--release"
    BUILD_FOLDER = "target/release"
else:
    BUILD_FLAG = "--profile performance"
    BUILD_FOLDER = "target/performance"

if os.environ.get("PROD_DB_FLAGS"):
    DB_CONFIG_FLAGS = ""
else:
    DB_CONFIG_FLAGS = "--enable-storage-sharding"

if os.environ.get("ENABLE_PRUNER"):
    DB_PRUNER_FLAGS = "--enable-state-pruner --enable-ledger-pruner --enable-epoch-snapshot-pruner --ledger-pruning-batch-size 10000 --state-prune-window 3000000 --epoch-snapshot-prune-window 3000000 --ledger-prune-window 3000000"
else:
    DB_PRUNER_FLAGS = ""

HIDE_OUTPUT = os.environ.get("HIDE_OUTPUT")

# Run the single node with performance optimizations enabled
target_directory = "execution/executor-benchmark/src"


class CmdExecutionError(Exception):
    def __init__(self, return_code, output):
        super().__init__(f"CmdExecutionError with {return_code}")
        self.return_code = return_code
        self.output = output


def execute_command(command):
    print(f"Executing command:\n\t{command}\nand waiting for it to finish...")
    result = []
    with Popen(
        command,
        shell=True,
        text=True,
        stdout=PIPE,
        bufsize=1,
        universal_newlines=True,
    ) as p:
        # stream to output while command is executing
        if p.stdout is not None:
            for line in p.stdout:
                if not HIDE_OUTPUT:
                    print(line, end="")
                result.append(line)

    # return the full output in the end for postprocessing
    full_result = "\n".join(result)

    if p.returncode != 0:
        if HIDE_OUTPUT:
            print(full_result)
        raise CmdExecutionError(p.returncode, full_result)

    if " ERROR " in full_result:
        print("ERROR log line in execution")
        if HIDE_OUTPUT:
            print(full_result)
        exit(1)

    return full_result


@dataclass
class RunResults:
    tps: float
    gps: float
    effective_gps: float
    io_gps: float
    execution_gps: float
    gpt: float
    output_bps: float
    fraction_in_execution: float
    fraction_of_execution_in_vm: float
    fraction_in_commit: float


@dataclass
class RunGroupInstance:
    key: RunGroupKey
    single_node_result: RunResults
    number_of_threads_results: Mapping[int, RunResults]
    block_size: int
    expected_tps: float


def get_only(values):
    assert len(values) == 1, "Multiple values parsed: " + str(values)
    return values[0]


def extract_run_results(
    output: str, prefix: str, create_db: bool = False
) -> RunResults:
    if create_db:
        tps = float(
            get_only(
                re.findall(
                    r"Overall TPS: create_db: account creation: (\d+\.?\d*) txn/s",
                    output,
                )
            )
        )
        gps = 0
        effective_gps = 0
        io_gps = 0
        execution_gps = 0
        gpt = 0
        output_bps = 0
        fraction_in_execution = 0
        fraction_of_execution_in_vm = 0
        fraction_in_commit = 0
    else:
        tps = float(get_only(re.findall(prefix + r" TPS: (\d+\.?\d*) txn/s", output)))
        gps = float(get_only(re.findall(prefix + r" GPS: (\d+\.?\d*) gas/s", output)))
        effective_gps = float(
            get_only(re.findall(prefix + r" effectiveGPS: (\d+\.?\d*) gas/s", output))
        )
        io_gps = float(
            get_only(re.findall(prefix + r" ioGPS: (\d+\.?\d*) gas/s", output))
        )
        execution_gps = float(
            get_only(re.findall(prefix + r" executionGPS: (\d+\.?\d*) gas/s", output))
        )
        gpt = float(get_only(re.findall(prefix + r" GPT: (\d+\.?\d*) gas/txn", output)))
        output_bps = float(
            get_only(re.findall(prefix + r" output: (\d+\.?\d*) bytes/s", output))
        )
        fraction_in_execution = float(
<<<<<<< HEAD
            re.findall(prefix + r" fraction of total: (\d+\.?\d*) in execution", output)[
                -1
            ]
=======
            re.findall(
                prefix + r" fraction of total: (\d+\.?\d*) in execution", output
            )[-1]
>>>>>>> 03c275ee
        )
        fraction_of_execution_in_vm = float(
            re.findall(prefix + r" fraction of execution (\d+\.?\d*) in VM", output)[-1]
        )
        fraction_in_commit = float(
<<<<<<< HEAD
            re.findall(prefix + r" fraction of total: (\d+\.?\d*) in commit", output)[-1]
=======
            re.findall(prefix + r" fraction of total: (\d+\.?\d*) in commit", output)[
                -1
            ]
>>>>>>> 03c275ee
        )

    return RunResults(
        tps=tps,
        gps=gps,
        effective_gps=effective_gps,
        io_gps=io_gps,
        execution_gps=execution_gps,
        gpt=gpt,
        output_bps=output_bps,
        fraction_in_execution=fraction_in_execution,
        fraction_of_execution_in_vm=fraction_of_execution_in_vm,
        fraction_in_commit=fraction_in_commit,
    )


def print_table(
    results: Sequence[RunGroupInstance],
    by_levels: bool,
    single_field: Optional[Tuple[str, Callable[[RunResults], Any]]],
    number_of_execution_threads=EXECUTION_ONLY_NUMBER_OF_THREADS,
):
    headers = [
        "transaction_type",
        "module_working_set",
        "executor",
        "block_size",
        "expected t/s",
    ]
    if by_levels:
        headers.extend(
            [f"exe_only {num_threads}" for num_threads in number_of_execution_threads]
        )
        assert single_field is not None

    if single_field is not None:
        field_name, _ = single_field
        headers.append(field_name)
    else:
        headers.extend(
            [
                "t/s",
                "exe/total",
                "vm/exe",
                "commit/total",
                "g/s",
                "eff g/s",
                "io g/s",
                "exe g/s",
                "g/t",
                "out B/s",
            ]
        )

    rows = []
    for result in results:
        row = [
            result.key.transaction_type,
            result.key.module_working_set_size,
            result.key.executor_type,
            result.block_size,
            result.expected_tps,
        ]
        if by_levels:
            if single_field is not None:
                _, field_getter = single_field
                for num_threads in number_of_execution_threads:
                    row.append(
                        field_getter(result.number_of_threads_results[num_threads])
                    )

        if single_field is not None:
            _, field_getter = single_field
            row.append(field_getter(result.single_node_result))
        else:
            row.append(int(round(result.single_node_result.tps)))
            row.append(round(result.single_node_result.fraction_in_execution, 3))
            row.append(round(result.single_node_result.fraction_of_execution_in_vm, 3))
            row.append(round(result.single_node_result.fraction_in_commit, 3))
            row.append(int(round(result.single_node_result.gps)))
            row.append(int(round(result.single_node_result.effective_gps)))
            row.append(int(round(result.single_node_result.io_gps)))
            row.append(int(round(result.single_node_result.execution_gps)))
            row.append(int(round(result.single_node_result.gpt)))
            row.append(int(round(result.single_node_result.output_bps)))
        rows.append(row)

    print(tabulate(rows, headers=headers))


errors = []
warnings = []

with tempfile.TemporaryDirectory() as tmpdirname:
    execute_command(f"cargo build {BUILD_FLAG} --package aptos-move-e2e-benchmark")
    try:
        execute_command(f"RUST_BACKTRACE=1 {BUILD_FOLDER}/aptos-move-e2e-benchmark")
        move_e2e_benchmark_failed = False
    except:
        # for land-blocking (i.e. on PR), fail immediately, for speedy response.
        # Otherwise run all tests, and fail in the end.
        if SELECTED_FLOW == Flow.LAND_BLOCKING:
            print("Move E2E benchmark failed, exiting")
            exit(1)
        move_e2e_benchmark_failed = True

    execute_command(f"cargo build {BUILD_FLAG} --package aptos-executor-benchmark")
    print(f"Warmup - creating DB with {NUM_ACCOUNTS} accounts")
    create_db_command = f"RUST_BACKTRACE=1 {BUILD_FOLDER}/aptos-executor-benchmark --block-size {MAX_BLOCK_SIZE} --execution-threads {NUMBER_OF_EXECUTION_THREADS} {DB_CONFIG_FLAGS} {DB_PRUNER_FLAGS} create-db --data-dir {tmpdirname}/db --num-accounts {NUM_ACCOUNTS}"
    output = execute_command(create_db_command)

    results = []

    results.append(
        RunGroupInstance(
            key=RunGroupKey("warmup"),
<<<<<<< HEAD
            single_node_result=extract_run_results(
                output, "Overall", create_db=True
            ),
=======
            single_node_result=extract_run_results(output, "Overall", create_db=True),
>>>>>>> 03c275ee
            number_of_threads_results={},
            block_size=MAX_BLOCK_SIZE,
            expected_tps=0,
        )
    )

    for (
        test_index,
        test,
    ) in enumerate(TESTS):
        if SELECTED_FLOW not in test.included_in:
            continue

        print(f"Testing {test.key}")
        if test.key.transaction_type_override == "":
            workload_args_str = ""
        else:
            transaction_type_list = (
                test.key.transaction_type_override or test.key.transaction_type
            )
            transaction_weights_list = test.key.transaction_weights_override or "1"
            workload_args_str = f"--transaction-type {transaction_type_list} --transaction-weights {transaction_weights_list}"

        cur_block_size = int(min([test.expected_tps, MAX_BLOCK_SIZE]))

        sharding_traffic_flags = test.key.sharding_traffic_flags or ""

        if test.key.executor_type == "VM":
            executor_type_str = "--transactions-per-sender 1"
        elif test.key.executor_type == "native":
            executor_type_str = "--use-native-executor --transactions-per-sender 1"
        elif test.key.executor_type == "sharded":
            executor_type_str = f"--num-executor-shards {NUMBER_OF_EXECUTION_THREADS} {sharding_traffic_flags}"
        else:
            raise Exception(f"executor type not supported {test.key.executor_type}")
        txn_emitter_prefix_str = "" if NUM_BLOCKS > 200 else " --generate-then-execute"

        ADDITIONAL_DST_POOL_ACCOUNTS = (
            2 * MAX_BLOCK_SIZE * (1 if test.key.smaller_working_set else NUM_BLOCKS)
        )

        common_command_suffix = f"{executor_type_str} {txn_emitter_prefix_str} --block-size {cur_block_size} {DB_CONFIG_FLAGS} {DB_PRUNER_FLAGS} run-executor {workload_args_str} --module-working-set-size {test.key.module_working_set_size} --main-signer-accounts {MAIN_SIGNER_ACCOUNTS} --additional-dst-pool-accounts {ADDITIONAL_DST_POOL_ACCOUNTS} --data-dir {tmpdirname}/db  --checkpoint-dir {tmpdirname}/cp"

        number_of_threads_results = {}

        for execution_threads in EXECUTION_ONLY_NUMBER_OF_THREADS:
            test_db_command = f"RUST_BACKTRACE=1 {BUILD_FOLDER}/aptos-executor-benchmark --execution-threads {execution_threads} {common_command_suffix} --skip-commit --blocks {NUM_BLOCKS_DETAILED}"
            output = execute_command(test_db_command)

            number_of_threads_results[execution_threads] = extract_run_results(
                output, "Overall execution"
            )

        test_db_command = f"RUST_BACKTRACE=1 {BUILD_FOLDER}/aptos-executor-benchmark --execution-threads {NUMBER_OF_EXECUTION_THREADS} {common_command_suffix} --blocks {NUM_BLOCKS}"
        output = execute_command(test_db_command)

        single_node_result = extract_run_results(output, "Overall")
        stage_node_results = []

<<<<<<< HEAD
        if test.expected_stages > 1:
            for i in range(test.expected_stages):
                prefix = f"Staged execution: stage {i}:"
                if prefix in output:
                    stage_node_results.append((i, extract_run_results(output, prefix)))
=======
        for i in itertools.count():
            prefix = f"Staged execution: stage {i}:"
            if prefix in output:
                stage_node_results.append((i, extract_run_results(output, prefix)))
            else:
                break
>>>>>>> 03c275ee

        results.append(
            RunGroupInstance(
                key=test.key,
                single_node_result=single_node_result,
                number_of_threads_results=number_of_threads_results,
                block_size=cur_block_size,
                expected_tps=test.expected_tps,
            )
        )

<<<<<<< HEAD
        for stage, stage_node_result in stage_node_results:  
            results.append(
                RunGroupInstance(
                    key=RunGroupKey(
                        transaction_type=test.key.transaction_type + f" [stage {stage}]",
                        module_working_set_size=test.key.module_working_set_size,
                        executor_type=test.key.executor_type,   
=======
        for stage, stage_node_result in stage_node_results:
            results.append(
                RunGroupInstance(
                    key=RunGroupKey(
                        transaction_type=test.key.transaction_type
                        + f" [stage {stage}]",
                        module_working_set_size=test.key.module_working_set_size,
                        executor_type=test.key.executor_type,
>>>>>>> 03c275ee
                    ),
                    single_node_result=stage_node_result,
                    number_of_threads_results=number_of_threads_results,
                    block_size=cur_block_size,
                    expected_tps=test.expected_tps,
                )
            )

        # line to be able to aggreate and visualize in Humio
        print(
            json.dumps(
                {
                    "grep": "grep_json_single_node_perf",
                    "transaction_type": test.key.transaction_type,
                    "module_working_set_size": test.key.module_working_set_size,
                    "executor_type": test.key.executor_type,
                    "block_size": cur_block_size,
                    "expected_tps": test.expected_tps,
                    "waived": test.waived,
                    "tps": single_node_result.tps,
                    "gps": single_node_result.gps,
                    "gpt": single_node_result.gpt,
                    "code_perf_version": CODE_PERF_VERSION,
                    "test_index": test_index,
                }
            )
        )

        if not HIDE_OUTPUT:
            print_table(
                results,
                by_levels=True,
                single_field=("t/s", lambda r: int(round(r.tps))),
            )
            print_table(
                results,
                by_levels=True,
                single_field=("g/s", lambda r: int(round(r.gps))),
            )
            print_table(
                results,
                by_levels=True,
                single_field=("exe/total", lambda r: round(r.fraction_in_execution, 3)),
            )
            print_table(
                results,
                by_levels=True,
                single_field=(
                    "vm/exe",
                    lambda r: round(r.fraction_of_execution_in_vm, 3),
                ),
            )
            print_table(results, by_levels=False, single_field=None)

        if (
            NOISE_LOWER_LIMIT is not None
            and single_node_result.tps < test.expected_tps * NOISE_LOWER_LIMIT
        ):
            text = f"regression detected {single_node_result.tps} < {test.expected_tps * NOISE_LOWER_LIMIT} = {test.expected_tps} * {NOISE_LOWER_LIMIT}, {test.key} didn't meet TPS requirements"
            if not test.waived:
                errors.append(text)
            else:
                warnings.append(text)
        elif (
            NOISE_LOWER_LIMIT_WARN is not None
            and single_node_result.tps < test.expected_tps * NOISE_LOWER_LIMIT_WARN
        ):
            text = f"potential (but within normal noise) regression detected {single_node_result.tps} < {test.expected_tps * NOISE_LOWER_LIMIT_WARN} = {test.expected_tps} * {NOISE_LOWER_LIMIT_WARN}, {test.key} didn't meet TPS requirements"
            warnings.append(text)
        elif (
            NOISE_UPPER_LIMIT is not None
            and single_node_result.tps > test.expected_tps * NOISE_UPPER_LIMIT
        ):
            text = f"perf improvement detected {single_node_result.tps} > {test.expected_tps * NOISE_UPPER_LIMIT} = {test.expected_tps} * {NOISE_UPPER_LIMIT}, {test.key} exceeded TPS requirements, increase TPS requirements to match new baseline"
            if not test.waived:
                errors.append(text)
            else:
                warnings.append(text)
        elif (
            NOISE_UPPER_LIMIT_WARN is not None
            and single_node_result.tps > test.expected_tps * NOISE_UPPER_LIMIT_WARN
        ):
            text = f"potential (but within normal noise) perf improvement detected {single_node_result.tps} > {test.expected_tps * NOISE_UPPER_LIMIT_WARN} = {test.expected_tps} * {NOISE_UPPER_LIMIT_WARN}, {test.key} exceeded TPS requirements, increase TPS requirements to match new baseline"
            warnings.append(text)

if HIDE_OUTPUT:
    print_table(results, by_levels=False, single_field=None)

if warnings:
    print("Warnings: ")
    print("\n".join(warnings))

if errors:
    print("Errors: ")
    print("\n".join(errors))
    exit(1)

if move_e2e_benchmark_failed:
    print(
        "Move e2e benchmark failed, failing the job. See logs at the beginning for more details."
    )
    exit(1)

exit(0)<|MERGE_RESOLUTION|>--- conflicted
+++ resolved
@@ -321,27 +321,17 @@
             get_only(re.findall(prefix + r" output: (\d+\.?\d*) bytes/s", output))
         )
         fraction_in_execution = float(
-<<<<<<< HEAD
-            re.findall(prefix + r" fraction of total: (\d+\.?\d*) in execution", output)[
-                -1
-            ]
-=======
             re.findall(
                 prefix + r" fraction of total: (\d+\.?\d*) in execution", output
             )[-1]
->>>>>>> 03c275ee
         )
         fraction_of_execution_in_vm = float(
             re.findall(prefix + r" fraction of execution (\d+\.?\d*) in VM", output)[-1]
         )
         fraction_in_commit = float(
-<<<<<<< HEAD
-            re.findall(prefix + r" fraction of total: (\d+\.?\d*) in commit", output)[-1]
-=======
             re.findall(prefix + r" fraction of total: (\d+\.?\d*) in commit", output)[
                 -1
             ]
->>>>>>> 03c275ee
         )
 
     return RunResults(
@@ -458,13 +448,7 @@
     results.append(
         RunGroupInstance(
             key=RunGroupKey("warmup"),
-<<<<<<< HEAD
-            single_node_result=extract_run_results(
-                output, "Overall", create_db=True
-            ),
-=======
             single_node_result=extract_run_results(output, "Overall", create_db=True),
->>>>>>> 03c275ee
             number_of_threads_results={},
             block_size=MAX_BLOCK_SIZE,
             expected_tps=0,
@@ -524,20 +508,12 @@
         single_node_result = extract_run_results(output, "Overall")
         stage_node_results = []
 
-<<<<<<< HEAD
-        if test.expected_stages > 1:
-            for i in range(test.expected_stages):
-                prefix = f"Staged execution: stage {i}:"
-                if prefix in output:
-                    stage_node_results.append((i, extract_run_results(output, prefix)))
-=======
         for i in itertools.count():
             prefix = f"Staged execution: stage {i}:"
             if prefix in output:
                 stage_node_results.append((i, extract_run_results(output, prefix)))
             else:
                 break
->>>>>>> 03c275ee
 
         results.append(
             RunGroupInstance(
@@ -549,15 +525,6 @@
             )
         )
 
-<<<<<<< HEAD
-        for stage, stage_node_result in stage_node_results:  
-            results.append(
-                RunGroupInstance(
-                    key=RunGroupKey(
-                        transaction_type=test.key.transaction_type + f" [stage {stage}]",
-                        module_working_set_size=test.key.module_working_set_size,
-                        executor_type=test.key.executor_type,   
-=======
         for stage, stage_node_result in stage_node_results:
             results.append(
                 RunGroupInstance(
@@ -566,7 +533,6 @@
                         + f" [stage {stage}]",
                         module_working_set_size=test.key.module_working_set_size,
                         executor_type=test.key.executor_type,
->>>>>>> 03c275ee
                     ),
                     single_node_result=stage_node_result,
                     number_of_threads_results=number_of_threads_results,
