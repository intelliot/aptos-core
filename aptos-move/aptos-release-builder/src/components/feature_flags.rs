// Copyright © Aptos Foundation
// SPDX-License-Identifier: Apache-2.0

use crate::utils::*;
use anyhow::Result;
use aptos_types::on_chain_config::{FeatureFlag as AptosFeatureFlag, Features as AptosFeatures};
use move_model::{code_writer::CodeWriter, emit, emitln, model::Loc};
use serde::{Deserialize, Serialize};
use std::collections::HashSet;
use strum::IntoEnumIterator;
use strum_macros::EnumIter;

#[derive(Clone, Deserialize, PartialEq, Eq, Serialize, Debug)]
pub struct Features {
    #[serde(default)]
    pub enabled: Vec<FeatureFlag>,
    #[serde(default)]
    pub disabled: Vec<FeatureFlag>,
}

impl Features {
    pub fn empty() -> Self {
        Self {
            enabled: vec![],
            disabled: vec![],
        }
    }

    pub fn squash(&mut self, rhs: Self) {
        let mut enabled: HashSet<_> = self.enabled.iter().cloned().collect();
        let mut disabled: HashSet<_> = self.disabled.iter().cloned().collect();
        let to_enable: HashSet<_> = rhs.enabled.into_iter().collect();
        let to_disable: HashSet<_> = rhs.disabled.into_iter().collect();

        disabled = disabled.difference(&to_enable).cloned().collect();
        enabled.extend(to_enable);

        enabled = enabled.difference(&to_disable).cloned().collect();
        disabled.extend(to_disable);

        self.enabled = enabled.into_iter().collect();
        self.disabled = disabled.into_iter().collect();
    }

    pub fn is_empty(&self) -> bool {
        self.enabled.is_empty() && self.disabled.is_empty()
    }
}

#[derive(Clone, Debug, Deserialize, EnumIter, PartialEq, Eq, Serialize, Hash)]
#[allow(non_camel_case_types)]
#[serde(rename_all = "snake_case")]
pub enum FeatureFlag {
    CodeDependencyCheck,
    CollectAndDistributeGasFees,
    TreatFriendAsPrivate,
    Sha512AndRipeMd160Natives,
    AptosStdChainIdNatives,
    VMBinaryFormatV6,
    MultiEd25519PkValidateV2Natives,
    Blake2b256Native,
    ResourceGroups,
    MultisigAccounts,
    DelegationPools,
    CryptographyAlgebraNatives,
    Bls12381Structures,
    Ed25519PubkeyValidateReturnFalseWrongLength,
    StructConstructors,
    PeriodicalRewardRateReduction,
    PartialGovernanceVoting,
    SignatureCheckerV2,
    StorageSlotMetadata,
    ChargeInvariantViolation,
    DelegationPoolPartialGovernanceVoting,
    GasPayerEnabled,
    AptosUniqueIdentifiers,
    BulletproofsNatives,
    SignerNativeFormatFix,
    ModuleEvent,
    EmitFeeStatement,
    StorageDeletionRefund,
    AggregatorV2Api,
    SignatureCheckerV2ScriptFix,
    SaferResourceGroups,
    SaferMetadata,
    SingleSenderAuthenticator,
    SponsoredAutomaticAccountCreation,
    FeePayerAccountOptional,
    AggregatorV2DelayedFields,
    ConcurrentTokenV2,
    LimitMaxIdentifierLength,
    OperatorBeneficiaryChange,
    VMBinaryFormatV7,
    ResourceGroupsSplitInVmChangeSet,
    CommissionChangeDelegationPool,
    Bn254Structures,
    WebAuthnSignature,
    ReconfigureWithDkg,
    KeylessAccounts,
    KeylessButZklessAccounts,
    RemoveDetailedError,
    JwkConsensus,
    ConcurrentFungibleAssets,
    RefundableBytes,
    ObjectCodeDeployment,
    MaxObjectNestingCheck,
    KeylessAccountsWithPasskeys,
<<<<<<< HEAD
    TransactionContextExtension,
    FastRandomness,
=======
    MultisigV2Enhancement,
>>>>>>> 8fd9ee31
}

fn generate_features_blob(writer: &CodeWriter, data: &[u64]) {
    emitln!(writer, "vector[");
    writer.indent();
    for (i, b) in data.iter().enumerate() {
        if i % 20 == 0 {
            if i > 0 {
                emitln!(writer);
            }
        } else {
            emit!(writer, " ");
        }
        emit!(writer, "{},", b);
    }
    emitln!(writer);
    writer.unindent();
    emit!(writer, "]")
}

pub fn generate_feature_upgrade_proposal(
    features: &Features,
    is_testnet: bool,
    next_execution_hash: Vec<u8>,
) -> Result<Vec<(String, String)>> {
    let mut result = vec![];

    let enabled = features
        .enabled
        .iter()
        .map(|f| AptosFeatureFlag::from(f.clone()) as u64)
        .collect::<Vec<_>>();
    let disabled = features
        .disabled
        .iter()
        .map(|f| AptosFeatureFlag::from(f.clone()) as u64)
        .collect::<Vec<_>>();

    assert!(enabled.len() < u16::MAX as usize);
    assert!(disabled.len() < u16::MAX as usize);

    let writer = CodeWriter::new(Loc::default());

    emitln!(writer, "// Modifying on-chain feature flags: ");
    emitln!(writer, "// Enabled Features: {:?}", features.enabled);
    emitln!(writer, "// Disabled Features: {:?}", features.disabled);
    emitln!(writer, "//");

    let proposal = generate_governance_proposal(
        &writer,
        is_testnet,
        next_execution_hash.clone(),
        &["std::features"],
        |writer| {
            emit!(writer, "let enabled_blob: vector<u64> = ");
            generate_features_blob(writer, &enabled);
            emitln!(writer, ";\n");

            emit!(writer, "let disabled_blob: vector<u64> = ");
            generate_features_blob(writer, &disabled);
            emitln!(writer, ";\n");

            if is_testnet && next_execution_hash.is_empty() {
                emitln!(
                    writer,
                    "features::change_feature_flags(framework_signer, enabled_blob, disabled_blob);"
                );
                emitln!(writer, "aptos_governance::reconfigure(framework_signer);");
            } else {
                emitln!(
                    writer,
                    "features::change_feature_flags(&framework_signer, enabled_blob, disabled_blob);"
                );
                emitln!(writer, "aptos_governance::reconfigure(&framework_signer);");
            }
        },
    );

    result.push(("features".to_string(), proposal));
    Ok(result)
}

impl From<FeatureFlag> for AptosFeatureFlag {
    fn from(f: FeatureFlag) -> Self {
        match f {
            FeatureFlag::CodeDependencyCheck => AptosFeatureFlag::CODE_DEPENDENCY_CHECK,
            FeatureFlag::CollectAndDistributeGasFees => {
                AptosFeatureFlag::COLLECT_AND_DISTRIBUTE_GAS_FEES
            },
            FeatureFlag::TreatFriendAsPrivate => AptosFeatureFlag::TREAT_FRIEND_AS_PRIVATE,
            FeatureFlag::Sha512AndRipeMd160Natives => {
                AptosFeatureFlag::SHA_512_AND_RIPEMD_160_NATIVES
            },
            FeatureFlag::AptosStdChainIdNatives => AptosFeatureFlag::APTOS_STD_CHAIN_ID_NATIVES,
            FeatureFlag::VMBinaryFormatV6 => AptosFeatureFlag::VM_BINARY_FORMAT_V6,
            FeatureFlag::VMBinaryFormatV7 => AptosFeatureFlag::VM_BINARY_FORMAT_V7,
            FeatureFlag::MultiEd25519PkValidateV2Natives => {
                AptosFeatureFlag::MULTI_ED25519_PK_VALIDATE_V2_NATIVES
            },
            FeatureFlag::Blake2b256Native => AptosFeatureFlag::BLAKE2B_256_NATIVE,
            FeatureFlag::ResourceGroups => AptosFeatureFlag::RESOURCE_GROUPS,
            FeatureFlag::MultisigAccounts => AptosFeatureFlag::MULTISIG_ACCOUNTS,
            FeatureFlag::DelegationPools => AptosFeatureFlag::DELEGATION_POOLS,
            FeatureFlag::CryptographyAlgebraNatives => {
                AptosFeatureFlag::CRYPTOGRAPHY_ALGEBRA_NATIVES
            },
            FeatureFlag::Bls12381Structures => AptosFeatureFlag::BLS12_381_STRUCTURES,
            FeatureFlag::Ed25519PubkeyValidateReturnFalseWrongLength => {
                AptosFeatureFlag::ED25519_PUBKEY_VALIDATE_RETURN_FALSE_WRONG_LENGTH
            },
            FeatureFlag::StructConstructors => AptosFeatureFlag::STRUCT_CONSTRUCTORS,
            FeatureFlag::PeriodicalRewardRateReduction => {
                AptosFeatureFlag::PERIODICAL_REWARD_RATE_DECREASE
            },
            FeatureFlag::PartialGovernanceVoting => AptosFeatureFlag::PARTIAL_GOVERNANCE_VOTING,
            FeatureFlag::SignatureCheckerV2 => AptosFeatureFlag::SIGNATURE_CHECKER_V2,
            FeatureFlag::StorageSlotMetadata => AptosFeatureFlag::STORAGE_SLOT_METADATA,
            FeatureFlag::ChargeInvariantViolation => AptosFeatureFlag::CHARGE_INVARIANT_VIOLATION,
            FeatureFlag::DelegationPoolPartialGovernanceVoting => {
                AptosFeatureFlag::DELEGATION_POOL_PARTIAL_GOVERNANCE_VOTING
            },
            FeatureFlag::GasPayerEnabled => AptosFeatureFlag::GAS_PAYER_ENABLED,
            FeatureFlag::AptosUniqueIdentifiers => AptosFeatureFlag::APTOS_UNIQUE_IDENTIFIERS,
            FeatureFlag::BulletproofsNatives => AptosFeatureFlag::BULLETPROOFS_NATIVES,
            FeatureFlag::SignerNativeFormatFix => AptosFeatureFlag::SIGNER_NATIVE_FORMAT_FIX,
            FeatureFlag::ModuleEvent => AptosFeatureFlag::MODULE_EVENT,
            FeatureFlag::EmitFeeStatement => AptosFeatureFlag::EMIT_FEE_STATEMENT,
            FeatureFlag::StorageDeletionRefund => AptosFeatureFlag::STORAGE_DELETION_REFUND,
            FeatureFlag::AggregatorV2Api => AptosFeatureFlag::AGGREGATOR_V2_API,
            FeatureFlag::SignatureCheckerV2ScriptFix => {
                AptosFeatureFlag::SIGNATURE_CHECKER_V2_SCRIPT_FIX
            },
            FeatureFlag::SaferResourceGroups => AptosFeatureFlag::SAFER_RESOURCE_GROUPS,
            FeatureFlag::SaferMetadata => AptosFeatureFlag::SAFER_METADATA,
            FeatureFlag::SingleSenderAuthenticator => AptosFeatureFlag::SINGLE_SENDER_AUTHENTICATOR,
            FeatureFlag::SponsoredAutomaticAccountCreation => {
                AptosFeatureFlag::SPONSORED_AUTOMATIC_ACCOUNT_V1_CREATION
            },
            FeatureFlag::FeePayerAccountOptional => AptosFeatureFlag::FEE_PAYER_ACCOUNT_OPTIONAL,
            FeatureFlag::AggregatorV2DelayedFields => {
                AptosFeatureFlag::AGGREGATOR_V2_DELAYED_FIELDS
            },
            FeatureFlag::ConcurrentTokenV2 => AptosFeatureFlag::CONCURRENT_TOKEN_V2,
            FeatureFlag::LimitMaxIdentifierLength => AptosFeatureFlag::LIMIT_MAX_IDENTIFIER_LENGTH,
            FeatureFlag::OperatorBeneficiaryChange => AptosFeatureFlag::OPERATOR_BENEFICIARY_CHANGE,
            FeatureFlag::ResourceGroupsSplitInVmChangeSet => {
                AptosFeatureFlag::RESOURCE_GROUPS_SPLIT_IN_VM_CHANGE_SET
            },
            FeatureFlag::CommissionChangeDelegationPool => {
                AptosFeatureFlag::COMMISSION_CHANGE_DELEGATION_POOL
            },
            FeatureFlag::Bn254Structures => AptosFeatureFlag::BN254_STRUCTURES,
            FeatureFlag::WebAuthnSignature => AptosFeatureFlag::WEBAUTHN_SIGNATURE,
            FeatureFlag::ReconfigureWithDkg => AptosFeatureFlag::RECONFIGURE_WITH_DKG,
            FeatureFlag::KeylessAccounts => AptosFeatureFlag::KEYLESS_ACCOUNTS,
            FeatureFlag::KeylessButZklessAccounts => AptosFeatureFlag::KEYLESS_BUT_ZKLESS_ACCOUNTS,
            FeatureFlag::RemoveDetailedError => AptosFeatureFlag::REMOVE_DETAILED_ERROR_FROM_HASH,
            FeatureFlag::JwkConsensus => AptosFeatureFlag::JWK_CONSENSUS,
            FeatureFlag::ConcurrentFungibleAssets => AptosFeatureFlag::CONCURRENT_FUNGIBLE_ASSETS,
            FeatureFlag::RefundableBytes => AptosFeatureFlag::REFUNDABLE_BYTES,
            FeatureFlag::ObjectCodeDeployment => AptosFeatureFlag::OBJECT_CODE_DEPLOYMENT,
            FeatureFlag::MaxObjectNestingCheck => AptosFeatureFlag::MAX_OBJECT_NESTING_CHECK,
            FeatureFlag::KeylessAccountsWithPasskeys => {
                AptosFeatureFlag::KEYLESS_ACCOUNTS_WITH_PASSKEYS
            },
<<<<<<< HEAD
            FeatureFlag::TransactionContextExtension => {
                AptosFeatureFlag::TRANSACTION_CONTEXT_EXTENSION
            },
            FeatureFlag::FastRandomness => AptosFeatureFlag::FAST_RANDOMNESS,
=======
            FeatureFlag::MultisigV2Enhancement => AptosFeatureFlag::MULTISIG_V2_ENHANCEMENT,
>>>>>>> 8fd9ee31
        }
    }
}

// We don't need this implementation. Just to make sure we have an exhaustive 1-1 mapping between the two structs.
impl From<AptosFeatureFlag> for FeatureFlag {
    fn from(f: AptosFeatureFlag) -> Self {
        match f {
            AptosFeatureFlag::CODE_DEPENDENCY_CHECK => FeatureFlag::CodeDependencyCheck,
            AptosFeatureFlag::COLLECT_AND_DISTRIBUTE_GAS_FEES => {
                FeatureFlag::CollectAndDistributeGasFees
            },
            AptosFeatureFlag::TREAT_FRIEND_AS_PRIVATE => FeatureFlag::TreatFriendAsPrivate,
            AptosFeatureFlag::SHA_512_AND_RIPEMD_160_NATIVES => {
                FeatureFlag::Sha512AndRipeMd160Natives
            },
            AptosFeatureFlag::APTOS_STD_CHAIN_ID_NATIVES => FeatureFlag::AptosStdChainIdNatives,
            AptosFeatureFlag::VM_BINARY_FORMAT_V6 => FeatureFlag::VMBinaryFormatV6,
            AptosFeatureFlag::VM_BINARY_FORMAT_V7 => FeatureFlag::VMBinaryFormatV7,
            AptosFeatureFlag::MULTI_ED25519_PK_VALIDATE_V2_NATIVES => {
                FeatureFlag::MultiEd25519PkValidateV2Natives
            },
            AptosFeatureFlag::BLAKE2B_256_NATIVE => FeatureFlag::Blake2b256Native,
            AptosFeatureFlag::RESOURCE_GROUPS => FeatureFlag::ResourceGroups,
            AptosFeatureFlag::MULTISIG_ACCOUNTS => FeatureFlag::MultisigAccounts,
            AptosFeatureFlag::DELEGATION_POOLS => FeatureFlag::DelegationPools,
            AptosFeatureFlag::CRYPTOGRAPHY_ALGEBRA_NATIVES => {
                FeatureFlag::CryptographyAlgebraNatives
            },
            AptosFeatureFlag::BLS12_381_STRUCTURES => FeatureFlag::Bls12381Structures,
            AptosFeatureFlag::ED25519_PUBKEY_VALIDATE_RETURN_FALSE_WRONG_LENGTH => {
                FeatureFlag::Ed25519PubkeyValidateReturnFalseWrongLength
            },
            AptosFeatureFlag::STRUCT_CONSTRUCTORS => FeatureFlag::StructConstructors,
            AptosFeatureFlag::PERIODICAL_REWARD_RATE_DECREASE => {
                FeatureFlag::PeriodicalRewardRateReduction
            },
            AptosFeatureFlag::PARTIAL_GOVERNANCE_VOTING => FeatureFlag::PartialGovernanceVoting,
            AptosFeatureFlag::SIGNATURE_CHECKER_V2 => FeatureFlag::SignatureCheckerV2,
            AptosFeatureFlag::STORAGE_SLOT_METADATA => FeatureFlag::StorageSlotMetadata,
            AptosFeatureFlag::CHARGE_INVARIANT_VIOLATION => FeatureFlag::ChargeInvariantViolation,
            AptosFeatureFlag::DELEGATION_POOL_PARTIAL_GOVERNANCE_VOTING => {
                FeatureFlag::DelegationPoolPartialGovernanceVoting
            },
            AptosFeatureFlag::GAS_PAYER_ENABLED => FeatureFlag::GasPayerEnabled,
            AptosFeatureFlag::APTOS_UNIQUE_IDENTIFIERS => FeatureFlag::AptosUniqueIdentifiers,
            AptosFeatureFlag::BULLETPROOFS_NATIVES => FeatureFlag::BulletproofsNatives,
            AptosFeatureFlag::SIGNER_NATIVE_FORMAT_FIX => FeatureFlag::SignerNativeFormatFix,
            AptosFeatureFlag::MODULE_EVENT => FeatureFlag::ModuleEvent,
            AptosFeatureFlag::EMIT_FEE_STATEMENT => FeatureFlag::EmitFeeStatement,
            AptosFeatureFlag::STORAGE_DELETION_REFUND => FeatureFlag::StorageDeletionRefund,
            AptosFeatureFlag::AGGREGATOR_V2_API => FeatureFlag::AggregatorV2Api,
            AptosFeatureFlag::SIGNATURE_CHECKER_V2_SCRIPT_FIX => {
                FeatureFlag::SignatureCheckerV2ScriptFix
            },
            AptosFeatureFlag::SAFER_RESOURCE_GROUPS => FeatureFlag::SaferResourceGroups,
            AptosFeatureFlag::SAFER_METADATA => FeatureFlag::SaferMetadata,
            AptosFeatureFlag::SINGLE_SENDER_AUTHENTICATOR => FeatureFlag::SingleSenderAuthenticator,
            AptosFeatureFlag::SPONSORED_AUTOMATIC_ACCOUNT_V1_CREATION => {
                FeatureFlag::SponsoredAutomaticAccountCreation
            },
            AptosFeatureFlag::FEE_PAYER_ACCOUNT_OPTIONAL => FeatureFlag::FeePayerAccountOptional,
            AptosFeatureFlag::AGGREGATOR_V2_DELAYED_FIELDS => {
                FeatureFlag::AggregatorV2DelayedFields
            },
            AptosFeatureFlag::CONCURRENT_TOKEN_V2 => FeatureFlag::ConcurrentTokenV2,
            AptosFeatureFlag::LIMIT_MAX_IDENTIFIER_LENGTH => FeatureFlag::LimitMaxIdentifierLength,
            AptosFeatureFlag::OPERATOR_BENEFICIARY_CHANGE => FeatureFlag::OperatorBeneficiaryChange,
            AptosFeatureFlag::RESOURCE_GROUPS_SPLIT_IN_VM_CHANGE_SET => {
                FeatureFlag::ResourceGroupsSplitInVmChangeSet
            },
            AptosFeatureFlag::COMMISSION_CHANGE_DELEGATION_POOL => {
                FeatureFlag::CommissionChangeDelegationPool
            },
            AptosFeatureFlag::BN254_STRUCTURES => FeatureFlag::Bn254Structures,
            AptosFeatureFlag::WEBAUTHN_SIGNATURE => FeatureFlag::WebAuthnSignature,
            AptosFeatureFlag::RECONFIGURE_WITH_DKG => FeatureFlag::ReconfigureWithDkg,
            AptosFeatureFlag::KEYLESS_ACCOUNTS => FeatureFlag::KeylessAccounts,
            AptosFeatureFlag::KEYLESS_BUT_ZKLESS_ACCOUNTS => FeatureFlag::KeylessButZklessAccounts,
            AptosFeatureFlag::REMOVE_DETAILED_ERROR_FROM_HASH => FeatureFlag::RemoveDetailedError,
            AptosFeatureFlag::JWK_CONSENSUS => FeatureFlag::JwkConsensus,
            AptosFeatureFlag::CONCURRENT_FUNGIBLE_ASSETS => FeatureFlag::ConcurrentFungibleAssets,
            AptosFeatureFlag::REFUNDABLE_BYTES => FeatureFlag::RefundableBytes,
            AptosFeatureFlag::OBJECT_CODE_DEPLOYMENT => FeatureFlag::ObjectCodeDeployment,
            AptosFeatureFlag::MAX_OBJECT_NESTING_CHECK => FeatureFlag::MaxObjectNestingCheck,
            AptosFeatureFlag::KEYLESS_ACCOUNTS_WITH_PASSKEYS => {
                FeatureFlag::KeylessAccountsWithPasskeys
            },
<<<<<<< HEAD
            AptosFeatureFlag::TRANSACTION_CONTEXT_EXTENSION => {
                FeatureFlag::TransactionContextExtension
            },
            AptosFeatureFlag::FAST_RANDOMNESS => FeatureFlag::FastRandomness,
=======
            AptosFeatureFlag::MULTISIG_V2_ENHANCEMENT => FeatureFlag::MultisigV2Enhancement,
>>>>>>> 8fd9ee31
        }
    }
}

impl Features {
    // Compare if the current feature set is different from features that has been enabled on chain.
    pub(crate) fn has_modified(&self, on_chain_features: &AptosFeatures) -> bool {
        self.enabled
            .iter()
            .any(|f| !on_chain_features.is_enabled(AptosFeatureFlag::from(f.clone())))
            || self
                .disabled
                .iter()
                .any(|f| on_chain_features.is_enabled(AptosFeatureFlag::from(f.clone())))
    }
}

impl From<&AptosFeatures> for Features {
    fn from(features: &AptosFeatures) -> Features {
        let mut enabled = vec![];
        let mut disabled = vec![];
        for feature in FeatureFlag::iter() {
            if features.is_enabled(AptosFeatureFlag::from(feature.clone())) {
                enabled.push(feature);
            } else {
                disabled.push(feature);
            }
        }
        Features { enabled, disabled }
    }
}<|MERGE_RESOLUTION|>--- conflicted
+++ resolved
@@ -105,12 +105,8 @@
     ObjectCodeDeployment,
     MaxObjectNestingCheck,
     KeylessAccountsWithPasskeys,
-<<<<<<< HEAD
-    TransactionContextExtension,
+    MultisigV2Enhancement,
     FastRandomness,
-=======
-    MultisigV2Enhancement,
->>>>>>> 8fd9ee31
 }
 
 fn generate_features_blob(writer: &CodeWriter, data: &[u64]) {
@@ -276,14 +272,8 @@
             FeatureFlag::KeylessAccountsWithPasskeys => {
                 AptosFeatureFlag::KEYLESS_ACCOUNTS_WITH_PASSKEYS
             },
-<<<<<<< HEAD
-            FeatureFlag::TransactionContextExtension => {
-                AptosFeatureFlag::TRANSACTION_CONTEXT_EXTENSION
-            },
+            FeatureFlag::MultisigV2Enhancement => AptosFeatureFlag::MULTISIG_V2_ENHANCEMENT,
             FeatureFlag::FastRandomness => AptosFeatureFlag::FAST_RANDOMNESS,
-=======
-            FeatureFlag::MultisigV2Enhancement => AptosFeatureFlag::MULTISIG_V2_ENHANCEMENT,
->>>>>>> 8fd9ee31
         }
     }
 }
@@ -372,14 +362,8 @@
             AptosFeatureFlag::KEYLESS_ACCOUNTS_WITH_PASSKEYS => {
                 FeatureFlag::KeylessAccountsWithPasskeys
             },
-<<<<<<< HEAD
-            AptosFeatureFlag::TRANSACTION_CONTEXT_EXTENSION => {
-                FeatureFlag::TransactionContextExtension
-            },
+            AptosFeatureFlag::MULTISIG_V2_ENHANCEMENT => FeatureFlag::MultisigV2Enhancement,
             AptosFeatureFlag::FAST_RANDOMNESS => FeatureFlag::FastRandomness,
-=======
-            AptosFeatureFlag::MULTISIG_V2_ENHANCEMENT => FeatureFlag::MultisigV2Enhancement,
->>>>>>> 8fd9ee31
         }
     }
 }
