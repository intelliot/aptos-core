// Copyright © Aptos Foundation
// SPDX-License-Identifier: Apache-2.0

use crate::utils::*;
use anyhow::Result;
use aptos_types::on_chain_config::{FeatureFlag as AptosFeatureFlag, Features as AptosFeatures};
use move_model::{code_writer::CodeWriter, emit, emitln, model::Loc};
use serde::{Deserialize, Serialize};
use std::collections::HashSet;
use strum::IntoEnumIterator;
use strum_macros::EnumIter;

#[derive(Clone, Deserialize, PartialEq, Eq, Serialize, Debug)]
pub struct Features {
    #[serde(default)]
    pub enabled: Vec<FeatureFlag>,
    #[serde(default)]
    pub disabled: Vec<FeatureFlag>,
}

impl Features {
    pub fn empty() -> Self {
        Self {
            enabled: vec![],
            disabled: vec![],
        }
    }

    pub fn squash(&mut self, rhs: Self) {
        let mut enabled: HashSet<_> = self.enabled.iter().cloned().collect();
        let mut disabled: HashSet<_> = self.disabled.iter().cloned().collect();
        let to_enable: HashSet<_> = rhs.enabled.into_iter().collect();
        let to_disable: HashSet<_> = rhs.disabled.into_iter().collect();

        disabled = disabled.difference(&to_enable).cloned().collect();
        enabled.extend(to_enable);

        enabled = enabled.difference(&to_disable).cloned().collect();
        disabled.extend(to_disable);

        self.enabled = enabled.into_iter().collect();
        self.disabled = disabled.into_iter().collect();
    }

    pub fn is_empty(&self) -> bool {
        self.enabled.is_empty() && self.disabled.is_empty()
    }
}

#[derive(Clone, Debug, Deserialize, EnumIter, PartialEq, Eq, Serialize, Hash)]
#[allow(non_camel_case_types)]
#[serde(rename_all = "snake_case")]
pub enum FeatureFlag {
    CodeDependencyCheck,
    CollectAndDistributeGasFees,
    TreatFriendAsPrivate,
    Sha512AndRipeMd160Natives,
    AptosStdChainIdNatives,
    VMBinaryFormatV6,
    MultiEd25519PkValidateV2Natives,
    Blake2b256Native,
    ResourceGroups,
    MultisigAccounts,
    DelegationPools,
    CryptographyAlgebraNatives,
    Bls12381Structures,
    Ed25519PubkeyValidateReturnFalseWrongLength,
    StructConstructors,
    PeriodicalRewardRateReduction,
    PartialGovernanceVoting,
    SignatureCheckerV2,
    StorageSlotMetadata,
    ChargeInvariantViolation,
    DelegationPoolPartialGovernanceVoting,
    GasPayerEnabled,
    AptosUniqueIdentifiers,
    BulletproofsNatives,
    SignerNativeFormatFix,
    ModuleEvent,
    EmitFeeStatement,
    StorageDeletionRefund,
    AggregatorV2Api,
    SignatureCheckerV2ScriptFix,
    SaferResourceGroups,
    SaferMetadata,
    SingleSenderAuthenticator,
    SponsoredAutomaticAccountCreation,
    FeePayerAccountOptional,
    AggregatorV2DelayedFields,
    ConcurrentAssets,
    LimitMaxIdentifierLength,
    OperatorBeneficiaryChange,
    VMBinaryFormatV7,
    ResourceGroupsChargeAsSizeSum,
    CommissionChangeDelegationPool,
    BN254Structures,
    WebAuthnSignature,
    ReconfigureWithDKG,
    ZkIdSignature,
    OpenIdSignature,
<<<<<<< HEAD
    JWKConsensus,
=======
    RemoveDetailedError,
>>>>>>> 6a447c4f
}

fn generate_features_blob(writer: &CodeWriter, data: &[u64]) {
    emitln!(writer, "vector[");
    writer.indent();
    for (i, b) in data.iter().enumerate() {
        if i % 20 == 0 {
            if i > 0 {
                emitln!(writer);
            }
        } else {
            emit!(writer, " ");
        }
        emit!(writer, "{},", b);
    }
    emitln!(writer);
    writer.unindent();
    emit!(writer, "]")
}

pub fn generate_feature_upgrade_proposal(
    features: &Features,
    is_testnet: bool,
    next_execution_hash: Vec<u8>,
) -> Result<Vec<(String, String)>> {
    let mut result = vec![];

    let enabled = features
        .enabled
        .iter()
        .map(|f| AptosFeatureFlag::from(f.clone()) as u64)
        .collect::<Vec<_>>();
    let disabled = features
        .disabled
        .iter()
        .map(|f| AptosFeatureFlag::from(f.clone()) as u64)
        .collect::<Vec<_>>();

    assert!(enabled.len() < u16::MAX as usize);
    assert!(disabled.len() < u16::MAX as usize);

    let writer = CodeWriter::new(Loc::default());

    emitln!(writer, "// Modifying on-chain feature flags: ");
    emitln!(writer, "// Enabled Features: {:?}", features.enabled);
    emitln!(writer, "// Disabled Features: {:?}", features.disabled);
    emitln!(writer, "//");

    let proposal = generate_governance_proposal(
        &writer,
        is_testnet,
        next_execution_hash.clone(),
        &["std::features"],
        |writer| {
            emit!(writer, "let enabled_blob: vector<u64> = ");
            generate_features_blob(writer, &enabled);
            emitln!(writer, ";\n");

            emit!(writer, "let disabled_blob: vector<u64> = ");
            generate_features_blob(writer, &disabled);
            emitln!(writer, ";\n");

            if is_testnet && next_execution_hash.is_empty() {
                emitln!(
                    writer,
                    "features::change_feature_flags(framework_signer, enabled_blob, disabled_blob);"
                );
                emitln!(writer, "aptos_governance::reconfigure(framework_signer);");
            } else {
                emitln!(
                    writer,
                    "features::change_feature_flags(&framework_signer, enabled_blob, disabled_blob);"
                );
                emitln!(writer, "aptos_governance::reconfigure(&framework_signer);");
            }
        },
    );

    result.push(("features".to_string(), proposal));
    Ok(result)
}

impl From<FeatureFlag> for AptosFeatureFlag {
    fn from(f: FeatureFlag) -> Self {
        match f {
            FeatureFlag::CodeDependencyCheck => AptosFeatureFlag::CODE_DEPENDENCY_CHECK,
            FeatureFlag::CollectAndDistributeGasFees => {
                AptosFeatureFlag::COLLECT_AND_DISTRIBUTE_GAS_FEES
            },
            FeatureFlag::TreatFriendAsPrivate => AptosFeatureFlag::TREAT_FRIEND_AS_PRIVATE,
            FeatureFlag::Sha512AndRipeMd160Natives => {
                AptosFeatureFlag::SHA_512_AND_RIPEMD_160_NATIVES
            },
            FeatureFlag::AptosStdChainIdNatives => AptosFeatureFlag::APTOS_STD_CHAIN_ID_NATIVES,
            FeatureFlag::VMBinaryFormatV6 => AptosFeatureFlag::VM_BINARY_FORMAT_V6,
            FeatureFlag::VMBinaryFormatV7 => AptosFeatureFlag::VM_BINARY_FORMAT_V7,
            FeatureFlag::MultiEd25519PkValidateV2Natives => {
                AptosFeatureFlag::MULTI_ED25519_PK_VALIDATE_V2_NATIVES
            },
            FeatureFlag::Blake2b256Native => AptosFeatureFlag::BLAKE2B_256_NATIVE,
            FeatureFlag::ResourceGroups => AptosFeatureFlag::RESOURCE_GROUPS,
            FeatureFlag::MultisigAccounts => AptosFeatureFlag::MULTISIG_ACCOUNTS,
            FeatureFlag::DelegationPools => AptosFeatureFlag::DELEGATION_POOLS,
            FeatureFlag::CryptographyAlgebraNatives => {
                AptosFeatureFlag::CRYPTOGRAPHY_ALGEBRA_NATIVES
            },
            FeatureFlag::Bls12381Structures => AptosFeatureFlag::BLS12_381_STRUCTURES,
            FeatureFlag::Ed25519PubkeyValidateReturnFalseWrongLength => {
                AptosFeatureFlag::ED25519_PUBKEY_VALIDATE_RETURN_FALSE_WRONG_LENGTH
            },
            FeatureFlag::StructConstructors => AptosFeatureFlag::STRUCT_CONSTRUCTORS,
            FeatureFlag::PeriodicalRewardRateReduction => {
                AptosFeatureFlag::PERIODICAL_REWARD_RATE_DECREASE
            },
            FeatureFlag::PartialGovernanceVoting => AptosFeatureFlag::PARTIAL_GOVERNANCE_VOTING,
            FeatureFlag::SignatureCheckerV2 => AptosFeatureFlag::SIGNATURE_CHECKER_V2,
            FeatureFlag::StorageSlotMetadata => AptosFeatureFlag::STORAGE_SLOT_METADATA,
            FeatureFlag::ChargeInvariantViolation => AptosFeatureFlag::CHARGE_INVARIANT_VIOLATION,
            FeatureFlag::DelegationPoolPartialGovernanceVoting => {
                AptosFeatureFlag::DELEGATION_POOL_PARTIAL_GOVERNANCE_VOTING
            },
            FeatureFlag::GasPayerEnabled => AptosFeatureFlag::GAS_PAYER_ENABLED,
            FeatureFlag::AptosUniqueIdentifiers => AptosFeatureFlag::APTOS_UNIQUE_IDENTIFIERS,
            FeatureFlag::BulletproofsNatives => AptosFeatureFlag::BULLETPROOFS_NATIVES,
            FeatureFlag::SignerNativeFormatFix => AptosFeatureFlag::SIGNER_NATIVE_FORMAT_FIX,
            FeatureFlag::ModuleEvent => AptosFeatureFlag::MODULE_EVENT,
            FeatureFlag::EmitFeeStatement => AptosFeatureFlag::EMIT_FEE_STATEMENT,
            FeatureFlag::StorageDeletionRefund => AptosFeatureFlag::STORAGE_DELETION_REFUND,
            FeatureFlag::AggregatorV2Api => AptosFeatureFlag::AGGREGATOR_V2_API,
            FeatureFlag::SignatureCheckerV2ScriptFix => {
                AptosFeatureFlag::SIGNATURE_CHECKER_V2_SCRIPT_FIX
            },
            FeatureFlag::SaferResourceGroups => AptosFeatureFlag::SAFER_RESOURCE_GROUPS,
            FeatureFlag::SaferMetadata => AptosFeatureFlag::SAFER_METADATA,
            FeatureFlag::SingleSenderAuthenticator => AptosFeatureFlag::SINGLE_SENDER_AUTHENTICATOR,
            FeatureFlag::SponsoredAutomaticAccountCreation => {
                AptosFeatureFlag::SPONSORED_AUTOMATIC_ACCOUNT_V1_CREATION
            },
            FeatureFlag::FeePayerAccountOptional => AptosFeatureFlag::FEE_PAYER_ACCOUNT_OPTIONAL,
            FeatureFlag::AggregatorV2DelayedFields => {
                AptosFeatureFlag::AGGREGATOR_V2_DELAYED_FIELDS
            },
            FeatureFlag::ConcurrentAssets => AptosFeatureFlag::CONCURRENT_ASSETS,
            FeatureFlag::LimitMaxIdentifierLength => AptosFeatureFlag::LIMIT_MAX_IDENTIFIER_LENGTH,
            FeatureFlag::OperatorBeneficiaryChange => AptosFeatureFlag::OPERATOR_BENEFICIARY_CHANGE,
            FeatureFlag::ResourceGroupsChargeAsSizeSum => {
                AptosFeatureFlag::RESOURCE_GROUPS_CHARGE_AS_SIZE_SUM
            },
            FeatureFlag::CommissionChangeDelegationPool => {
                AptosFeatureFlag::COMMISSION_CHANGE_DELEGATION_POOL
            },
            FeatureFlag::BN254Structures => AptosFeatureFlag::BN254_STRUCTURES,
            FeatureFlag::WebAuthnSignature => AptosFeatureFlag::WEBAUTHN_SIGNATURE,
            FeatureFlag::ReconfigureWithDKG => AptosFeatureFlag::RECONFIGURE_WITH_DKG,
            FeatureFlag::ZkIdSignature => AptosFeatureFlag::ZK_ID_SIGNATURE,
            FeatureFlag::OpenIdSignature => AptosFeatureFlag::OPEN_ID_SIGNATURE,
<<<<<<< HEAD
            FeatureFlag::JWKConsensus => AptosFeatureFlag::JWK_CONSENSUS,
=======
            FeatureFlag::RemoveDetailedError => AptosFeatureFlag::REMOVE_DETAILED_ERROR_FROM_HASH,
>>>>>>> 6a447c4f
        }
    }
}

// We don't need this implementation. Just to make sure we have an exhaustive 1-1 mapping between the two structs.
impl From<AptosFeatureFlag> for FeatureFlag {
    fn from(f: AptosFeatureFlag) -> Self {
        match f {
            AptosFeatureFlag::CODE_DEPENDENCY_CHECK => FeatureFlag::CodeDependencyCheck,
            AptosFeatureFlag::COLLECT_AND_DISTRIBUTE_GAS_FEES => {
                FeatureFlag::CollectAndDistributeGasFees
            },
            AptosFeatureFlag::TREAT_FRIEND_AS_PRIVATE => FeatureFlag::TreatFriendAsPrivate,
            AptosFeatureFlag::SHA_512_AND_RIPEMD_160_NATIVES => {
                FeatureFlag::Sha512AndRipeMd160Natives
            },
            AptosFeatureFlag::APTOS_STD_CHAIN_ID_NATIVES => FeatureFlag::AptosStdChainIdNatives,
            AptosFeatureFlag::VM_BINARY_FORMAT_V6 => FeatureFlag::VMBinaryFormatV6,
            AptosFeatureFlag::VM_BINARY_FORMAT_V7 => FeatureFlag::VMBinaryFormatV7,
            AptosFeatureFlag::MULTI_ED25519_PK_VALIDATE_V2_NATIVES => {
                FeatureFlag::MultiEd25519PkValidateV2Natives
            },
            AptosFeatureFlag::BLAKE2B_256_NATIVE => FeatureFlag::Blake2b256Native,
            AptosFeatureFlag::RESOURCE_GROUPS => FeatureFlag::ResourceGroups,
            AptosFeatureFlag::MULTISIG_ACCOUNTS => FeatureFlag::MultisigAccounts,
            AptosFeatureFlag::DELEGATION_POOLS => FeatureFlag::DelegationPools,
            AptosFeatureFlag::CRYPTOGRAPHY_ALGEBRA_NATIVES => {
                FeatureFlag::CryptographyAlgebraNatives
            },
            AptosFeatureFlag::BLS12_381_STRUCTURES => FeatureFlag::Bls12381Structures,
            AptosFeatureFlag::ED25519_PUBKEY_VALIDATE_RETURN_FALSE_WRONG_LENGTH => {
                FeatureFlag::Ed25519PubkeyValidateReturnFalseWrongLength
            },
            AptosFeatureFlag::STRUCT_CONSTRUCTORS => FeatureFlag::StructConstructors,
            AptosFeatureFlag::PERIODICAL_REWARD_RATE_DECREASE => {
                FeatureFlag::PeriodicalRewardRateReduction
            },
            AptosFeatureFlag::PARTIAL_GOVERNANCE_VOTING => FeatureFlag::PartialGovernanceVoting,
            AptosFeatureFlag::SIGNATURE_CHECKER_V2 => FeatureFlag::SignatureCheckerV2,
            AptosFeatureFlag::STORAGE_SLOT_METADATA => FeatureFlag::StorageSlotMetadata,
            AptosFeatureFlag::CHARGE_INVARIANT_VIOLATION => FeatureFlag::ChargeInvariantViolation,
            AptosFeatureFlag::DELEGATION_POOL_PARTIAL_GOVERNANCE_VOTING => {
                FeatureFlag::DelegationPoolPartialGovernanceVoting
            },
            AptosFeatureFlag::GAS_PAYER_ENABLED => FeatureFlag::GasPayerEnabled,
            AptosFeatureFlag::APTOS_UNIQUE_IDENTIFIERS => FeatureFlag::AptosUniqueIdentifiers,
            AptosFeatureFlag::BULLETPROOFS_NATIVES => FeatureFlag::BulletproofsNatives,
            AptosFeatureFlag::SIGNER_NATIVE_FORMAT_FIX => FeatureFlag::SignerNativeFormatFix,
            AptosFeatureFlag::MODULE_EVENT => FeatureFlag::ModuleEvent,
            AptosFeatureFlag::EMIT_FEE_STATEMENT => FeatureFlag::EmitFeeStatement,
            AptosFeatureFlag::STORAGE_DELETION_REFUND => FeatureFlag::StorageDeletionRefund,
            AptosFeatureFlag::AGGREGATOR_V2_API => FeatureFlag::AggregatorV2Api,
            AptosFeatureFlag::SIGNATURE_CHECKER_V2_SCRIPT_FIX => {
                FeatureFlag::SignatureCheckerV2ScriptFix
            },
            AptosFeatureFlag::SAFER_RESOURCE_GROUPS => FeatureFlag::SaferResourceGroups,
            AptosFeatureFlag::SAFER_METADATA => FeatureFlag::SaferMetadata,
            AptosFeatureFlag::SINGLE_SENDER_AUTHENTICATOR => FeatureFlag::SingleSenderAuthenticator,
            AptosFeatureFlag::SPONSORED_AUTOMATIC_ACCOUNT_V1_CREATION => {
                FeatureFlag::SponsoredAutomaticAccountCreation
            },
            AptosFeatureFlag::FEE_PAYER_ACCOUNT_OPTIONAL => FeatureFlag::FeePayerAccountOptional,
            AptosFeatureFlag::AGGREGATOR_V2_DELAYED_FIELDS => {
                FeatureFlag::AggregatorV2DelayedFields
            },
            AptosFeatureFlag::CONCURRENT_ASSETS => FeatureFlag::ConcurrentAssets,
            AptosFeatureFlag::LIMIT_MAX_IDENTIFIER_LENGTH => FeatureFlag::LimitMaxIdentifierLength,
            AptosFeatureFlag::OPERATOR_BENEFICIARY_CHANGE => FeatureFlag::OperatorBeneficiaryChange,
            AptosFeatureFlag::RESOURCE_GROUPS_CHARGE_AS_SIZE_SUM => {
                FeatureFlag::ResourceGroupsChargeAsSizeSum
            },
            AptosFeatureFlag::COMMISSION_CHANGE_DELEGATION_POOL => {
                FeatureFlag::CommissionChangeDelegationPool
            },
            AptosFeatureFlag::BN254_STRUCTURES => FeatureFlag::BN254Structures,
            AptosFeatureFlag::WEBAUTHN_SIGNATURE => FeatureFlag::WebAuthnSignature,
            AptosFeatureFlag::RECONFIGURE_WITH_DKG => FeatureFlag::ReconfigureWithDKG,
            AptosFeatureFlag::ZK_ID_SIGNATURE => FeatureFlag::ZkIdSignature,
            AptosFeatureFlag::OPEN_ID_SIGNATURE => FeatureFlag::OpenIdSignature,
<<<<<<< HEAD
            AptosFeatureFlag::JWK_CONSENSUS => FeatureFlag::JWKConsensus,
=======
            AptosFeatureFlag::REMOVE_DETAILED_ERROR_FROM_HASH => FeatureFlag::RemoveDetailedError,
>>>>>>> 6a447c4f
        }
    }
}

impl Features {
    // Compare if the current feature set is different from features that has been enabled on chain.
    pub(crate) fn has_modified(&self, on_chain_features: &AptosFeatures) -> bool {
        self.enabled
            .iter()
            .any(|f| !on_chain_features.is_enabled(AptosFeatureFlag::from(f.clone())))
            || self
                .disabled
                .iter()
                .any(|f| on_chain_features.is_enabled(AptosFeatureFlag::from(f.clone())))
    }
}

impl From<&AptosFeatures> for Features {
    fn from(features: &AptosFeatures) -> Features {
        let mut enabled = vec![];
        let mut disabled = vec![];
        for feature in FeatureFlag::iter() {
            if features.is_enabled(AptosFeatureFlag::from(feature.clone())) {
                enabled.push(feature);
            } else {
                disabled.push(feature);
            }
        }
        Features { enabled, disabled }
    }
}<|MERGE_RESOLUTION|>--- conflicted
+++ resolved
@@ -98,11 +98,8 @@
     ReconfigureWithDKG,
     ZkIdSignature,
     OpenIdSignature,
-<<<<<<< HEAD
+    RemoveDetailedError,
     JWKConsensus,
-=======
-    RemoveDetailedError,
->>>>>>> 6a447c4f
 }
 
 fn generate_features_blob(writer: &CodeWriter, data: &[u64]) {
@@ -259,11 +256,8 @@
             FeatureFlag::ReconfigureWithDKG => AptosFeatureFlag::RECONFIGURE_WITH_DKG,
             FeatureFlag::ZkIdSignature => AptosFeatureFlag::ZK_ID_SIGNATURE,
             FeatureFlag::OpenIdSignature => AptosFeatureFlag::OPEN_ID_SIGNATURE,
-<<<<<<< HEAD
+            FeatureFlag::RemoveDetailedError => AptosFeatureFlag::REMOVE_DETAILED_ERROR_FROM_HASH,
             FeatureFlag::JWKConsensus => AptosFeatureFlag::JWK_CONSENSUS,
-=======
-            FeatureFlag::RemoveDetailedError => AptosFeatureFlag::REMOVE_DETAILED_ERROR_FROM_HASH,
->>>>>>> 6a447c4f
         }
     }
 }
@@ -343,11 +337,8 @@
             AptosFeatureFlag::RECONFIGURE_WITH_DKG => FeatureFlag::ReconfigureWithDKG,
             AptosFeatureFlag::ZK_ID_SIGNATURE => FeatureFlag::ZkIdSignature,
             AptosFeatureFlag::OPEN_ID_SIGNATURE => FeatureFlag::OpenIdSignature,
-<<<<<<< HEAD
+            AptosFeatureFlag::REMOVE_DETAILED_ERROR_FROM_HASH => FeatureFlag::RemoveDetailedError,
             AptosFeatureFlag::JWK_CONSENSUS => FeatureFlag::JWKConsensus,
-=======
-            AptosFeatureFlag::REMOVE_DETAILED_ERROR_FROM_HASH => FeatureFlag::RemoveDetailedError,
->>>>>>> 6a447c4f
         }
     }
 }
