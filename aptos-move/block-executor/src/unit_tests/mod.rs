--- conflicted
+++ resolved
@@ -8,11 +8,7 @@
         DeltaDataView, ExpectedOutput, KeyType, Output, Task, Transaction, ValueType,
     },
     scheduler::{DependencyResult, ExecutionTaskType, Scheduler, SchedulerTask},
-<<<<<<< HEAD
-    txn_commit_listener::NoOpTransactionCommitListener,
-=======
     txn_commit_hook::NoOpTransactionCommitHook,
->>>>>>> 963762e3
 };
 use aptos_aggregator::delta_change_set::{delta_add, delta_sub, DeltaOp, DeltaUpdate};
 use aptos_mvhashmap::types::TxnIndex;
@@ -51,17 +47,10 @@
         Transaction<K, V>,
         Task<K, V>,
         DeltaDataView<K, V>,
-<<<<<<< HEAD
-        NoOpTransactionCommitListener<Output<K, V>, usize>,
-        ExecutableTestType,
-    >::new(num_cpus::get(), executor_thread_pool, None)
-    .execute_transactions_parallel((), &transactions, &data_view, &None);
-=======
         NoOpTransactionCommitHook<Output<K, V>, usize>,
         ExecutableTestType,
     >::new(num_cpus::get(), executor_thread_pool, None, None)
     .execute_transactions_parallel((), &transactions, &data_view);
->>>>>>> 963762e3
 
     let baseline = ExpectedOutput::generate_baseline(&transactions, None, None);
     baseline.assert_output(&output);
