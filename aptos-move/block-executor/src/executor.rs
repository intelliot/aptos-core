--- conflicted
+++ resolved
@@ -78,11 +78,7 @@
     S: TStateView<Key = T::Key> + Sync,
     L: TransactionCommitHook<Output = E::Output>,
     X: Executable + 'static,
-<<<<<<< HEAD
-    TP: TxnProvider<T> + Sync,
-=======
     TP: TxnIndexProvider + BlockSTMPlugin<T, E::Output, E::Error> + Send + Sync + 'static,
->>>>>>> 0edd2426
 {
     /// The caller needs to ensure that concurrency_level > 1 (0 is illegal and 1 should
     /// be handled by sequential execution) and that concurrency_level <= num_cpus.
@@ -107,11 +103,7 @@
     fn execute(
         idx_to_execute: TxnIndex,
         incarnation: Incarnation,
-<<<<<<< HEAD
-        signature_verified_block: &TP,
-=======
         txn_provider: &TP,
->>>>>>> 0edd2426
         last_input_output: &TxnLastInputOutput<T, E::Output, E::Error>,
         versioned_cache: &MVHashMap<T::Key, T::Tag, T::Value, X, T::Identifier>,
         executor: &E,
@@ -119,12 +111,7 @@
         latest_view: ParallelState<T, X, TP>,
     ) -> Result<bool, PanicOr<ParallelBlockExecutionError>> {
         let _timer = TASK_EXECUTE_SECONDS.start_timer();
-<<<<<<< HEAD
-        let txn = signature_verified_block.get_txn(idx_to_execute as usize);
-
-=======
         let txn = txn_provider.txn(idx_to_execute);
->>>>>>> 0edd2426
         // VM execution.
         let sync_view = LatestView::new(base_view, ViewState::Sync(latest_view), idx_to_execute);
         let execute_result = executor.execute_transaction(&sync_view, txn.as_ref(), idx_to_execute);
@@ -515,11 +502,7 @@
                         .map(|approx_output| {
                             approx_output
                                 + if block_gas_limit_type.include_user_txn_size_in_block_output() {
-<<<<<<< HEAD
-                                    block.get_txn(txn_idx as usize).user_txn_bytes_len()
-=======
                                     block.txn(txn_idx).user_txn_bytes_len()
->>>>>>> 0edd2426
                                 } else {
                                     0
                                 } as u64
@@ -719,6 +702,9 @@
                 .collect(),
             materialized_events,
         )?;
+
+        txn_provider.stream_output(txn_idx, last_input_output);
+
         if let Some(txn_commit_listener) = &self.transaction_commit_hook {
             match last_input_output.txn_output(txn_idx).unwrap().as_ref() {
                 ExecutionStatus::Success(output) | ExecutionStatus::SkipRest(output) => {
@@ -751,11 +737,7 @@
     fn worker_loop(
         &self,
         executor_arguments: &E::Argument,
-<<<<<<< HEAD
-        block: &TP,
-=======
         txn_provider: &TP,
->>>>>>> 0edd2426
         last_input_output: &TxnLastInputOutput<T, E::Output, E::Error>,
         versioned_cache: &MVHashMap<T::Key, T::Tag, T::Value, X, T::Identifier>,
         scheduler: &Scheduler<TP>,
@@ -871,11 +853,7 @@
     pub(crate) fn execute_transactions_parallel(
         &self,
         executor_initial_arguments: E::Argument,
-<<<<<<< HEAD
-        signature_verified_block: &TP,
-=======
         txn_provider: Arc<TP>,
->>>>>>> 0edd2426
         base_view: &S,
     ) -> Result<BlockOutput<E::Output>, ()> {
         let _timer = PARALLEL_EXECUTION_SECONDS.start_timer();
@@ -899,21 +877,13 @@
         let start_shared_counter = gen_id_start_value(false); //sharding todo: should anything be done here ?
         let shared_counter = AtomicU32::new(start_shared_counter);
 
-<<<<<<< HEAD
-        let num_txns = signature_verified_block.num_txns();
-=======
         let num_txns = txn_provider.num_txns();
->>>>>>> 0edd2426
         if num_txns == 0 {
             return Ok(BlockOutput::new(vec![]));
         }
 
-<<<<<<< HEAD
-=======
         let last_input_output = TxnLastInputOutput::new(txn_provider.clone());
         let scheduler = Scheduler::new(txn_provider.clone());
-
->>>>>>> 0edd2426
         let shared_commit_state = ExplicitSyncWrapper::new(BlockGasLimitProcessor::new(
             self.config.onchain.block_gas_limit_type.clone(),
             num_txns,
@@ -1060,19 +1030,11 @@
     pub(crate) fn execute_transactions_sequential(
         &self,
         executor_arguments: E::Argument,
-<<<<<<< HEAD
-        signature_verified_block: &TP,
-        base_view: &S,
-        resource_group_bcs_fallback: bool,
-    ) -> Result<BlockOutput<E::Output>, SequentialBlockExecutionError<E::Error>> {
-        let num_txns = signature_verified_block.num_txns();
-=======
         txn_provider: Arc<TP>,
         base_view: &S,
         resource_group_bcs_fallback: bool,
     ) -> Result<BlockOutput<E::Output>, SequentialBlockExecutionError<E::Error>> {
         let num_txns = txn_provider.num_txns();
->>>>>>> 0edd2426
         let init_timer = VM_INIT_SECONDS.start_timer();
         let executor = E::init(executor_arguments);
         drop(init_timer);
@@ -1090,16 +1052,9 @@
         let last_input_output: TxnLastInputOutput<T, E::Output, E::Error> =
             TxnLastInputOutput::new(txn_provider.clone());
 
-<<<<<<< HEAD
-        //for (idx, txn) in signature_verified_block.iter().enumerate() {
-        for idx in 0..num_txns {
-            let txn = signature_verified_block.get_txn(idx);
-            let latest_view = LatestView::<T, S, X>::new(
-=======
         for idx in txn_provider.txns() {
             let txn = txn_provider.txn(idx);
             let latest_view = LatestView::<T, S, X, TP>::new(
->>>>>>> 0edd2426
                 base_view,
                 ViewState::Unsync(SequentialState::new(&unsync_map, start_counter, &counter)),
                 idx as TxnIndex,
@@ -1363,11 +1318,7 @@
     pub fn execute_block(
         &self,
         executor_arguments: E::Argument,
-<<<<<<< HEAD
-        signature_verified_block: &TP,
-=======
         txn_provider: Arc<TP>,
->>>>>>> 0edd2426
         base_view: &S,
     ) -> BlockExecutionResult<BlockOutput<E::Output>, E::Error> {
         if self.config.local.concurrency_level > 1 {
@@ -1388,11 +1339,7 @@
 
             // All logs from the parallel execution should be cleared and not reported.
             // Clear by re-initializing the speculative logs.
-<<<<<<< HEAD
-            init_speculative_logs(signature_verified_block.num_txns());
-=======
             init_speculative_logs(txn_provider.num_txns());
->>>>>>> 0edd2426
 
             info!("parallel execution requiring fallback");
         }
@@ -1419,11 +1366,7 @@
                 // and whether clearing them below is needed at all.
                 // All logs from the first pass of sequential execution should be cleared and not reported.
                 // Clear by re-initializing the speculative logs.
-<<<<<<< HEAD
-                init_speculative_logs(signature_verified_block.num_txns());
-=======
                 init_speculative_logs(txn_provider.num_txns());
->>>>>>> 0edd2426
 
                 let sequential_result = self.execute_transactions_sequential(
                     executor_arguments,
