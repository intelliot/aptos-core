## IMPORTANT NOTE TO EDITORS OF THIS FILE ##

## Note that when you create a PR the jobs in this file are triggered off the
## `pull_request_target` event instead of `pull_request` event. This is because
## the `pull_request` event makes secrets only available to PRs from branches,
## not from forks, and some of these jobs require secrets. So with `pull_request_target`
## we're making secrets available to fork-based PRs too. Using `pull_request_target"
## has a side effect, which is that the workflow execution will be driven by the
## state of the <workflow>.yaml on the `main` (=target) branch, even if you edited
## the <workflow>.yaml in your PR. So when you for example add a new job here, you
## won't see that job appear in the PR itself. It will only become effective once
## you merge the PR to main. Therefore, if you want to add a new job here and want
## to test it's functionality prior to a merge to main, you have to to _temporarily_
## change the trigger event from `pull_request_target` to `pull_request`.

## Additionally, because `pull_request_target` gets secrets injected for forked PRs
## we use `https://github.com/sushichop/action-repository-permission` to ensure these
## jobs are only executed when a repo member with "write" permission has triggered
## the workflow (directly through a push or indirectly by applying a label or enabling
## auto_merge).

name: "Build+Test Docker Images"
on: # build on main branch OR when a PR is labeled with `CICD:build-images`
  # Allow us to run this specific workflow without a PR
  workflow_dispatch:
  pull_request_target:
    types: [labeled, opened, synchronize, reopened, auto_merge_enabled]
  push:
    branches:
      - main
      # release branches
      - devnet
      - testnet
      - mainnet
      - aptos-node-v*
      - aptos-release-v*
      # experimental branches
      - performance_benchmark
      - quorum-store
      - preview
      - randomnet
      # grpc release branches
      - aptos-indexer-grpc-devnet
      - aptos-indexer-grpc-testnet
      - aptos-indexer-grpc-mainnet
      - aptos-indexer-grpc-v*

# cancel redundant builds
concurrency:
  # for push and workflow_dispatch events we use `github.sha` in the concurrency group and don't really cancel each other out/limit concurrency
  # for pull_request events newer jobs cancel earlier jobs to save on CI etc.
  group: ${{ github.workflow }}-${{ github.event_name }}-${{ (github.event_name == 'push' || github.event_name == 'workflow_dispatch') && github.sha || github.head_ref || github.ref }}
  cancel-in-progress: true

env:
  GCP_DOCKER_ARTIFACT_REPO: ${{ secrets.GCP_DOCKER_ARTIFACT_REPO }}
  GCP_DOCKER_ARTIFACT_REPO_US: ${{ secrets.GCP_DOCKER_ARTIFACT_REPO_US }}
  AWS_ECR_ACCOUNT_NUM: ${{ secrets.ENV_ECR_AWS_ACCOUNT_NUM }}
  # In case of pull_request events by default github actions merges main into the PR branch and then runs the tests etc
  # on the prospective merge result instead of only on the tip of the PR.
  # For more info also see https://github.com/actions/checkout#checkout-pull-request-head-commit-instead-of-merge-commit
  GIT_SHA: ${{ github.event.pull_request.head.sha || github.sha }}

  # TARGET_CACHE_ID is used as part of the docker tag / cache key inside our bake.hcl docker bake files.
  # The goal here is to have a branch or PR-local cache such that consecutive pushes to a shared branch or a specific PR can
  # reuse layers from a previous docker build/commit.
  # We use `pr-<pr_number>` as cache-id for PRs and simply <branch_name> otherwise.
  TARGET_CACHE_ID: ${{ github.event.number && format('pr-{0}', github.event.number) || github.ref_name }}

  # On PRs, only build and push to GCP
  # On push, build and push to all remote registries
  TARGET_REGISTRY: ${{ github.event_name == 'pull_request_target' && 'remote' || 'remote-all' }}

permissions:
  contents: read
  id-token: write #required for GCP Workload Identity federation which we use to login into Google Artifact Registry
  issues: write
  pull-requests: write

# Note on the job-level `if` conditions:
# This workflow is designed such that:
# 1. Run ALL jobs when a 'push', 'workflow_dispatch' triggered the workflow or on 'pull_request's which have set auto_merge=true or have the label "CICD:run-e2e-tests".
# 2. Run ONLY the docker image building jobs on PRs with the "CICD:build[-<PROFILE/FEATURE>]-images" label.
# 3. Run ONLY the forge-e2e-test job on PRs with the "CICD:run-forge-e2e-perf" label.
# 4. Run NOTHING when neither 1. or 2. or 3. conditions are satisfied.
jobs:
  permission-check:
    if: |
      github.event_name == 'push' ||
      github.event_name == 'workflow_dispatch' ||
      contains(join(github.event.pull_request.labels.*.name, ','), 'CICD:build-') ||
      contains(join(github.event.pull_request.labels.*.name, ','), 'CICD:run-') ||
      github.event.pull_request.auto_merge != null ||
      contains(github.event.pull_request.body, '#e2e')
    runs-on: ubuntu-latest
    steps:
      - name: Check repository permission for user which triggered workflow
        uses: sushichop/action-repository-permission@13d208f5ae7a6a3fc0e5a7c2502c214983f0241c
        with:
          required-permission: write
          comment-not-permitted: Sorry, you don't have permission to trigger this workflow.

  # Because the docker build happens in a reusable workflow, have a separate job that collects the right metadata
  # for the subsequent docker builds. Reusable workflows do not currently have the "env" context: https://github.com/orgs/community/discussions/26671
  determine-docker-build-metadata:
    needs: [permission-check]
    runs-on: ubuntu-latest
    steps:
      - name: collect metadata
        run: |
          echo "GIT_SHA: ${GIT_SHA}"
          echo "TARGET_CACHE_ID: ${TARGET_CACHE_ID}"
          echo "TARGET_REGISTRY: ${TARGET_REGISTRY}"
    outputs:
      gitSha: ${{ env.GIT_SHA }}
      targetCacheId: ${{ env.TARGET_CACHE_ID }}
      targetRegistry: ${{ env.TARGET_REGISTRY }}

  # This job determines which files were changed
  file_change_determinator:
    needs: [permission-check]
    runs-on: ubuntu-latest
    outputs:
      only_docs_changed: ${{ steps.determine_file_changes.outputs.only_docs_changed }}
    steps:
      - uses: actions/checkout@v3
      - name: Run the file change determinator
        id: determine_file_changes
        uses: ./.github/actions/file-change-determinator

  # This is a PR required job.
  rust-images:
    needs: [permission-check, determine-docker-build-metadata]
    uses: aptos-labs/aptos-core/.github/workflows/workflow-run-docker-rust-build.yaml@main
    secrets: inherit
    with:
      GIT_SHA: ${{ needs.determine-docker-build-metadata.outputs.gitSha }}
      TARGET_CACHE_ID: ${{ needs.determine-docker-build-metadata.outputs.targetCacheId }}
      PROFILE: release
      BUILD_ADDL_TESTING_IMAGES: true
      TARGET_REGISTRY: ${{ needs.determine-docker-build-metadata.outputs.targetRegistry }}

  rust-images-failpoints:
    needs: [permission-check, determine-docker-build-metadata]
    uses: aptos-labs/aptos-core/.github/workflows/workflow-run-docker-rust-build.yaml@main
    if: |
      github.event_name == 'push' ||
      github.event_name == 'workflow_dispatch' ||
      contains(github.event.pull_request.labels.*.name, 'CICD:build-failpoints-images')
    secrets: inherit
    with:
      GIT_SHA: ${{ needs.determine-docker-build-metadata.outputs.gitSha }}
      TARGET_CACHE_ID: ${{ needs.determine-docker-build-metadata.outputs.targetCacheId }}
      PROFILE: release
      FEATURES: failpoints
      BUILD_ADDL_TESTING_IMAGES: true
      TARGET_REGISTRY: ${{ needs.determine-docker-build-metadata.outputs.targetRegistry }}

  rust-images-performance:
    needs: [permission-check, determine-docker-build-metadata]
    uses: aptos-labs/aptos-core/.github/workflows/workflow-run-docker-rust-build.yaml@main
    if: |
      github.event_name == 'push' ||
      github.event_name == 'workflow_dispatch' ||
      contains(github.event.pull_request.labels.*.name, 'CICD:build-performance-images')
    secrets: inherit
    with:
      GIT_SHA: ${{ needs.determine-docker-build-metadata.outputs.gitSha }}
      TARGET_CACHE_ID: ${{ needs.determine-docker-build-metadata.outputs.targetCacheId }}
      PROFILE: performance
      BUILD_ADDL_TESTING_IMAGES: true
      TARGET_REGISTRY: ${{ needs.determine-docker-build-metadata.outputs.targetRegistry }}

  rust-images-consensus-only-perf-test:
    needs: [permission-check, determine-docker-build-metadata]
    if: |
      contains(github.event.pull_request.labels.*.name, 'CICD:build-consensus-only-image') ||
      contains(github.event.pull_request.labels.*.name, 'CICD:run-consensus-only-perf-test')
    uses: aptos-labs/aptos-core/.github/workflows/workflow-run-docker-rust-build.yaml@main
    secrets: inherit
    with:
      GIT_SHA: ${{ needs.determine-docker-build-metadata.outputs.gitSha }}
      TARGET_CACHE_ID: ${{ needs.determine-docker-build-metadata.outputs.targetCacheId }}
      PROFILE: release
      FEATURES: consensus-only-perf-test
      BUILD_ADDL_TESTING_IMAGES: true
      TARGET_REGISTRY: ${{ needs.determine-docker-build-metadata.outputs.targetRegistry }}

  # This is a PR required job.
  node-api-compatibility-tests:
    needs: [permission-check, rust-images, determine-docker-build-metadata, file_change_determinator] # runs with the default release docker build variant "rust-images"
    if: |
      (
        github.event_name == 'push' ||
        github.event_name == 'workflow_dispatch' ||
        contains(github.event.pull_request.labels.*.name, 'CICD:run-e2e-tests') ||
        github.event.pull_request.auto_merge != null) ||
        contains(github.event.pull_request.body, '#e2e'
      )
    uses: ./.github/workflows/node-api-compatibility-tests.yaml
    secrets: inherit
    with:
      GIT_SHA: ${{ needs.determine-docker-build-metadata.outputs.gitSha }}
      SKIP_JOB: ${{ needs.file_change_determinator.outputs.only_docs_changed == 'true' }}

  # This is a PR required job.
  cli-e2e-tests:
    needs: [permission-check, rust-images, determine-docker-build-metadata, file_change_determinator] # runs with the default release docker build variant "rust-images"
    if: |
      (
        github.event_name == 'push' ||
        github.event_name == 'workflow_dispatch' ||
        contains(github.event.pull_request.labels.*.name, 'CICD:run-e2e-tests') ||
        github.event.pull_request.auto_merge != null) ||
        contains(github.event.pull_request.body, '#e2e'
      )
    uses: aptos-labs/aptos-core/.github/workflows/cli-e2e-tests.yaml@main
    secrets: inherit
    with:
      GIT_SHA: ${{ needs.determine-docker-build-metadata.outputs.gitSha }}
      SKIP_JOB: ${{ needs.file_change_determinator.outputs.only_docs_changed == 'true' }}

  faucet-tests-main:
    needs: [permission-check, rust-images, determine-docker-build-metadata, file_change_determinator] # runs with the default release docker build variant "rust-images"
    if: |
      (
        github.event_name == 'push' ||
        github.event_name == 'workflow_dispatch' ||
        contains(github.event.pull_request.labels.*.name, 'CICD:run-e2e-tests') ||
        github.event.pull_request.auto_merge != null) ||
        contains(github.event.pull_request.body, '#e2e'
      )
    uses: ./.github/workflows/faucet-tests-main.yaml
    secrets: inherit
    with:
      GIT_SHA: ${{ needs.determine-docker-build-metadata.outputs.gitSha }}
      SKIP_JOB: ${{ needs.file_change_determinator.outputs.only_docs_changed == 'true' }}

  indexer-grpc-e2e-tests:
    needs: [permission-check, rust-images, determine-docker-build-metadata] # runs with the default release docker build variant "rust-images"
    if: |
      github.event_name == 'workflow_dispatch' ||
      contains(github.event.pull_request.labels.*.name, 'CICD:run-e2e-tests') ||
      contains(github.event.pull_request.body, '#e2e')
    uses: aptos-labs/aptos-core/.github/workflows/docker-indexer-grpc-test.yaml@main
    secrets: inherit
    with:
      GIT_SHA: ${{ needs.determine-docker-build-metadata.outputs.gitSha }}

  # This is a PR required job.
  forge-e2e-test:
    needs:
      - permission-check
      - determine-docker-build-metadata
      - rust-images
      - rust-images-failpoints
      - rust-images-performance
      - rust-images-consensus-only-perf-test
      - file_change_determinator
    if: |
      !failure() && !cancelled() && needs.permission-check.result == 'success' && (
        (github.event_name == 'push' && github.ref_name != 'main') ||
        github.event_name == 'workflow_dispatch' ||
        contains(github.event.pull_request.labels.*.name, 'CICD:run-e2e-tests') ||
        contains(github.event.pull_request.labels.*.name, 'CICD:run-forge-e2e-perf') ||
        github.event.pull_request.auto_merge != null ||
        contains(github.event.pull_request.body, '#e2e')
      )
    uses: aptos-labs/aptos-core/.github/workflows/workflow-run-forge.yaml@main
    secrets: inherit
    with:
      GIT_SHA: ${{ needs.determine-docker-build-metadata.outputs.gitSha }}
      FORGE_TEST_SUITE: realistic_env_max_load
      IMAGE_TAG: ${{ needs.determine-docker-build-metadata.outputs.gitSha }}
      FORGE_RUNNER_DURATION_SECS: 480
      COMMENT_HEADER: forge-e2e
      # Use the cache ID as the Forge namespace so we can limit Forge test concurrency on k8s, since Forge
      # test lifecycle is separate from that of GHA. This protects us from the case where many Forge tests are triggered
      # by this GHA. If there is a Forge namespace collision, Forge will pre-empt the existing test running in the namespace.
      FORGE_NAMESPACE: forge-e2e-${{ needs.determine-docker-build-metadata.outputs.targetCacheId }}
      SKIP_JOB: ${{ needs.file_change_determinator.outputs.only_docs_changed == 'true' }}

  # Run e2e compat test against testnet branch. This is a PR required job.
  forge-compat-test:
    needs:
      - permission-check
      - determine-docker-build-metadata
      - rust-images
      - rust-images-failpoints
      - rust-images-performance
      - rust-images-consensus-only-perf-test
      - file_change_determinator
    if: |
      !failure() && !cancelled() && needs.permission-check.result == 'success' && (
        (github.event_name == 'push' && github.ref_name != 'main') ||
        github.event_name == 'workflow_dispatch' ||
        contains(github.event.pull_request.labels.*.name, 'CICD:run-e2e-tests') ||
        github.event.pull_request.auto_merge != null ||
        contains(github.event.pull_request.body, '#e2e')
      )
    uses: aptos-labs/aptos-core/.github/workflows/workflow-run-forge.yaml@main
    secrets: inherit
    with:
      GIT_SHA: ${{ needs.determine-docker-build-metadata.outputs.gitSha }}
      FORGE_TEST_SUITE: compat
<<<<<<< HEAD
      IMAGE_TAG: testnet # test against a previous testnet release
=======
      IMAGE_TAG: aptos-node-v1.9.5 # test against a previous testnet release
>>>>>>> 85755379
      FORGE_RUNNER_DURATION_SECS: 300
      COMMENT_HEADER: forge-compat
      FORGE_NAMESPACE: forge-compat-${{ needs.determine-docker-build-metadata.outputs.targetCacheId }}
      SKIP_JOB: ${{ needs.file_change_determinator.outputs.only_docs_changed == 'true' }}

  # Run forge framework upgradability test. This is a PR required job.
  forge-framework-upgrade-test:
    needs:
      - permission-check
      - determine-docker-build-metadata
      - rust-images
      - rust-images-failpoints
      - rust-images-performance
      - rust-images-consensus-only-perf-test
      - file_change_determinator
    if: |
      !failure() && !cancelled() && needs.permission-check.result == 'success' && (
        (github.event_name == 'push' && github.ref_name != 'main') ||
        github.event_name == 'workflow_dispatch' ||
        contains(github.event.pull_request.labels.*.name, 'CICD:run-framework-upgrade-test')
      )
    uses: aptos-labs/aptos-core/.github/workflows/workflow-run-forge.yaml@main
    secrets: inherit
    with:
      GIT_SHA: ${{ needs.determine-docker-build-metadata.outputs.gitSha }}
      FORGE_TEST_SUITE: framework_upgrade
      IMAGE_TAG: aptos-node-v1.9.5 # This workflow will test the upgradability from the current tip of the release branch to the current main branch.
      FORGE_RUNNER_DURATION_SECS: 3600
      COMMENT_HEADER: forge-framework-upgrade
      FORGE_NAMESPACE: forge-framework-upgrade-${{ needs.determine-docker-build-metadata.outputs.targetCacheId }}
      SKIP_JOB: ${{ needs.file_change_determinator.outputs.only_docs_changed == 'true' }}

  forge-consensus-only-perf-test:
    needs:
      - permission-check
      - determine-docker-build-metadata
      - rust-images
      - rust-images-failpoints
      - rust-images-performance
      - rust-images-consensus-only-perf-test
    if: |
      !failure() && !cancelled() && needs.permission-check.result == 'success' &&
      contains(github.event.pull_request.labels.*.name, 'CICD:run-consensus-only-perf-test')
    uses: aptos-labs/aptos-core/.github/workflows/workflow-run-forge.yaml@main
    secrets: inherit
    with:
      GIT_SHA: ${{ needs.determine-docker-build-metadata.outputs.gitSha }}
      FORGE_TEST_SUITE: consensus_only_realistic_env_max_tps
      IMAGE_TAG: consensus_only_perf_test_${{ needs.determine-docker-build-metadata.outputs.gitSha }}
      FORGE_RUNNER_DURATION_SECS: 300
      COMMENT_HEADER: consensus-only-realistic-env-max-tps
      FORGE_NAMESPACE: forge-consensus-only-realistic-env-max-tps-${{ needs.determine-docker-build-metadata.outputs.targetCacheId }}

  # Run forge multiregion test. This test uses the multiregion forge cluster that deploys pods in three GCP regions.
  forge-multiregion-test:
    needs:
      - permission-check
      - determine-docker-build-metadata
      - rust-images
      - rust-images-failpoints
      - rust-images-performance
      - rust-images-consensus-only-perf-test
    if: |
      !failure() && !cancelled() && needs.permission-check.result == 'success' &&
      contains(github.event.pull_request.labels.*.name, 'CICD:run-multiregion-test')
    uses: aptos-labs/aptos-core/.github/workflows/workflow-run-forge.yaml@main
    secrets: inherit
    with:
      GIT_SHA: ${{ needs.determine-docker-build-metadata.outputs.gitSha }}
      FORGE_TEST_SUITE: multiregion_benchmark_test
      IMAGE_TAG: ${{ needs.determine-docker-build-metadata.outputs.gitSha }}
      FORGE_RUNNER_DURATION_SECS: 300
      COMMENT_HEADER: forge-multiregion-test
      FORGE_NAMESPACE: forge-multiregion-test-${{ needs.determine-docker-build-metadata.outputs.targetCacheId }}
      FORGE_CLUSTER_NAME: forge-multiregion<|MERGE_RESOLUTION|>--- conflicted
+++ resolved
@@ -303,11 +303,7 @@
     with:
       GIT_SHA: ${{ needs.determine-docker-build-metadata.outputs.gitSha }}
       FORGE_TEST_SUITE: compat
-<<<<<<< HEAD
-      IMAGE_TAG: testnet # test against a previous testnet release
-=======
       IMAGE_TAG: aptos-node-v1.9.5 # test against a previous testnet release
->>>>>>> 85755379
       FORGE_RUNNER_DURATION_SECS: 300
       COMMENT_HEADER: forge-compat
       FORGE_NAMESPACE: forge-compat-${{ needs.determine-docker-build-metadata.outputs.targetCacheId }}
